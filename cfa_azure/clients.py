--- conflicted
+++ resolved
@@ -1,548 +1,541 @@
-import datetime
-import yaml
-from azure.core.exceptions import HttpResponseError
-
-from cfa_azure import batch, helpers
-
-
-class AzureClient:
-    def __init__(self, config_path: str):
-        self.debug = None
-        self.scaling = None
-        self.input_container_name = None
-        self.output_container_name = None
-        self.files = []
-        self.task_id_max = 0
-        self.jobs = set()
-        self.container_registry_server = None
-        self.registry_url = None
-        self.container_image_name = None
-        self.full_container_name = None
-        self.input_mount_dir = None
-        self.output_mount_dir = None
-
-        # load config
-        self.config = helpers.read_config(config_path)
-
-        helpers.check_config_req(self.config)
-        # extract info from config
-        try:
-            self.account_name = self.config["Batch"]["batch_account_name"]
-        except Exception:
-            print("Batch account name not found in config.")
-            print(
-                "Please add the batch_account_name in the Batch section of the config."
-            )
-
-        try:
-            self.resource_group_name = self.config["Authentication"][
-                "resource_group"
-            ]
-        except Exception as e:
-            print(e)
-
-        # get credentials
-        self.sp_secret = helpers.get_sp_secret(self.config)
-        self.sp_credential = helpers.get_sp_credential(self.config)
-
-        # create blob service account
-        self.blob_service_client = helpers.get_blob_service_client(self.config)
-
-        # create batch mgmt client
-        self.batch_mgmt_client = helpers.get_batch_mgmt_client(self.config)
-
-        # create batch service client
-        self.batch_client = helpers.get_batch_service_client(self.config)
-        print("Client initialized! Happy coding!")
-
-    def set_debugging(self, debug: bool) -> None:
-        """required method that determines whether debugging is on or off. Debug = True for 'on', debug = False for 'off'.
-
-        Args:
-            debug (bool): True to turn debugging on, False to turn debugging off.
-        """
-        if debug is not True and debug is not False:
-            print("Please use True or False to set debugging mode.")
-        elif debug is True:
-            self.debug = debug
-            print("You turned debugging on.")
-            print("This automatically disables autoscaling.")
-            self.scaling = "fixed"
-            print("*" * 50)
-            print(
-                "Jobs must be closed manually. Any jobs left running will continue to be billed as resources, which can rack up cloud costs."
-            )
-            print("*" * 50)
-        elif debug is False:
-            self.debug = debug
-
-    def set_scaling(
-        self,
-        mode: str,
-        autoscale_formula_path: str = None,
-        timeout=60,
-        dedicated_nodes=1,
-        low_priority_nodes=0,
-    ) -> None:
-        """Sets the scaling mode of the client, either "fixed" or "autoscale".
-        If "fixed" is selected, debug must be turned off.
-        If "autoscale" is selected, an autoscale formula path must be provided.
-
-        Args:
-            mode (str): scaling mode for Batch. Either "fixed" or "autoscale".
-            autoscale_formula_path (str, optional): _description_. Defaults to None.
-            timeout (int, optional): _description_. Defaults to 60.
-            dedicated_nodes (int, optional): _description_. Defaults to 1.
-            low_priority_nodes (int, optional): _description_. Defaults to 0.
-        """
-        # check if debug and scaling mode match, otherwise alert the user
-        if self.debug is True and mode == "autoscale":
-            print("Debugging is set to True and autoscale is desired...")
-            print("This is not possible.")
-            print(
-                "Either change debugging to False or set the scaling mode to fixed."
-            )
-            return None
-        if mode == "autoscale" and autoscale_formula_path is None:
-            print(
-                "Please enter the autoscale formula path when setting the autoscale scaling mode."
-            )
-            self.debug = False
-
-        if self.input_container_name:
-            in_blob = helpers.get_blob_config(
-                self.input_container_name, self.input_mount_dir, self.config
-            )
-        else:
-            print("*" * 30)
-            print("No input container specified for the client.")
-            print("*" * 30)
-            in_blob = {}
-
-        if self.output_container_name:
-            out_blob = helpers.get_blob_config(
-                self.output_container_name, self.output_mount_dir, self.config
-            )
-        else:
-            print("*" * 30)
-            print("No output container specified for the client.")
-            print("*" * 30)
-            out_blob = {}
-
-        self.mount_config = helpers.get_mount_config(in_blob, out_blob)
-        if mode == "fixed" or mode == "autoscale":
-            self.scaling = mode
-            self.autoscale_formula_path = autoscale_formula_path
-            self.timeout = timeout
-            self.dedicated_nodes = dedicated_nodes
-            self.low_priority_nodes = low_priority_nodes
-            # create batch_json with fixed
-            self.pool_parameters = helpers.get_pool_parameters(
-                mode,
-                self.container_image_name,
-                self.registry_url,
-                self.container_registry_server,
-                self.config,
-                self.mount_config,
-                autoscale_formula_path,
-                timeout,
-                dedicated_nodes,
-                low_priority_nodes,
-            )
-        else:
-            print("Please enter 'fixed' or 'autoscale' as the mode.")
-
-    def create_input_container(
-        self, name: str, input_mount_dir: str = "input"
-    ) -> None:
-        """Creates an input container in Blob Storage.
-
-        Args:
-            name (str): desired name of input container.
-            input_mount_dir (str, optional): the path of the input mount directory. Defaults to "input".
-        """
-        self.input_container_name = name
-        self.input_mount_dir = input_mount_dir
-        # create container and save the container client
-        self.in_cont_client = helpers.create_container(
-            self.input_container_name, self.blob_service_client
-        )
-
-    def create_output_container(
-        self, name: str, output_mount_dir: str = "output"
-    ) -> None:
-        """Creates an output container in Blob Storage.
-
-        Args:
-            name (str): desired name of output container.
-            output_mount_dir (str, optional): the path of the output mount directory. Defaults to "output".
-        """
-        self.output_container_name = name
-        self.output_mount_dir = output_mount_dir
-        # create_container and save the container client
-        self.out_cont_client = helpers.create_container(
-            self.output_container_name, self.blob_service_client
-        )
-
-    def set_input_container(
-        self, name: str, input_mount_dir: str = "input"
-    ) -> None:
-        """Sets the input container to be used with the client.
-
-        Args:
-            name (str): name of input container
-            input_mount_dir (str, optional): input mount directory. Defaults to "input".
-        """
-        container_client = self.blob_service_client.get_container_client(
-            container=name
-        )
-        if not container_client.exists():
-            print(
-                f"Container [{name}] does not exist. Please create it if desired."
-            )
-        else:
-            self.input_container_name = name
-            self.input_mount_dir = input_mount_dir
-            self.in_cont_client = container_client
-
-    def set_output_container(
-        self, name: str, output_mount_dir: str = "output"
-    ) -> None:
-        """Sets the output container to be used with the client.
-
-        Args:
-            name (str): name of output container
-            output_mount_dir (str, optional): output mount directory. Defaults to "output".
-        """
-        container_client = self.blob_service_client.get_container_client(
-            container=name
-        )
-        if not container_client.exists():
-            print(
-                f"Container [{name}] does not exist. Please create it if desired."
-            )
-        else:
-            self.output_container_name = name
-            self.output_mount_dir = output_mount_dir
-            self.out_cont_client = container_client
-
-    def create_pool(self, pool_name: str) -> dict:
-        """Creates the pool for Azure Batch jobs
-
-        Args:
-            pool_name (str): name of pool to create
-
-        Raises:
-            error: error raised if pool already exists by this name.
-
-        Returns:
-            dict: dictionary with pool name and creation time.
-        """
-        start_time = datetime.datetime.now()
-        self.pool_name = pool_name
-
-        try:
-            self.batch_mgmt_client.pool.create(
-                resource_group_name=self.resource_group_name,
-                account_name=self.account_name,
-                pool_name=self.pool_name,
-                parameters=self.pool_parameters,
-            )
-            print(f"Pool {pool_name!r} created.")
-        except HttpResponseError as error:
-            if "PropertyCannotBeUpdated" in error.message:
-                print(f"Pool {pool_name!r} already exists")
-            else:
-                raise error
-
-        end_time = datetime.datetime.now()
-        return {
-            "pool_id": pool_name,
-            "creation_time": round((end_time - start_time).total_seconds(), 2),
-        }
-
-    def upload_files(self, files: list) -> None:
-        """Uploads the files in the list to the input Blob storage container as stored in the client.
-
-        Args:
-            files (list): list of paths to files to upload
-        """
-        for file_name in files:
-            shortname = file_name.split("/")[-1]
-            blob_client = self.blob_service_client.get_blob_client(
-                container=self.input_container_name, blob=shortname
-            )
-            with open(file_name, "rb") as data:
-                blob_client.upload_blob(data, overwrite=True)
-            print(
-                f"Uploaded {file_name!r} to input container {self.input_container_name}."
-            )
-            self.files.append(shortname)
-
-    def upload_files_in_folder(
-        self,
-        folder_names: list[str],
-        verbose: bool = False,
-        force_upload: bool = False,
-    ) -> list[str]:
-        """Uploads all the files in folders provided
-
-        Args:
-            folder_names (list[str]): list of paths to folders
-            verbose (bool): whether to print the name of files uploaded. Default False.
-            force_upload (bool): whether to force the upload despite the file count in folder. Default False.
-
-        Returns:
-            list: list of all files uploaded
-        """
-        _files = batch.upload_files_to_container(
-            folder_names,
-            self.input_container_name,
-            self.blob_service_client,
-            verbose,
-            force_upload,
-        )
-        print(f"uploaded {_files}")
-        self.files += _files
-        return _files
-
-    def add_job(
-        self, job_id: str
-    ) -> None:
-        """Adds a job to the pool and creates tasks based on input files.
-
-        Args:
-            job_id (str): name of job
-        """
-        # make sure the job_id does not have spaces
-        job_id_r = job_id.replace(" ", "")
-        print(f"job_id: {job_id_r}")
-
-        # add the job to the pool
-        helpers.add_job(
-            job_id = job_id_r, 
-            pool_id = self.pool_name, 
-            batch_client = self.batch_client
-        )
-        self.jobs.add(job_id_r)
-
-    def add_task(
-        self,
-        job_id: str,
-        docker_cmd: list[str],
-        use_uploaded_files: bool = False,
-<<<<<<< HEAD
-        input_files: list[str] = [],
-=======
->>>>>>> baefea35
-        depends_on=None,
-    ) -> None:
-        """adds task to existing job.
-        If files have been uploaded, the docker command will be applied to each file.
-        If input files are specified, the docker command will be applied to only those files.
-        If no input files are specified, only the docker command will be run.
-
-        Args:
-            job_id (str): job id
-            docker_cmd (list[str]): docker command
-            
-
-        Returns:
-            list: list of task IDs created
-        """
-        if use_uploaded_files:
-<<<<<<< HEAD
-            if input_files:
-                in_files = input_files
-            elif self.files:
-                in_files = self.files
-            else:
-                print("use_uploaded_files set to True but no input files found.")
-=======
-            in_files = self.files
->>>>>>> baefea35
-        else:
-            in_files = None    
-            
-
-        # run tasks for input files
-        task_ids = helpers.add_task_to_job(
-            job_id=job_id,
-            task_id_base=job_id,
-            docker_command=docker_cmd,
-            input_files=in_files,
-            input_mount_dir=self.input_mount_dir,
-            output_mount_dir=self.output_mount_dir,
-            depends_on=depends_on,
-            batch_client=self.batch_client,
-            full_container_name=self.full_container_name,
-            task_id_max=self.task_id_max,
-        )
-        self.task_id_max+=1
-        return task_ids
-
-    def monitor_job(self, job_id: str) -> None:
-        """monitor the tasks running in a job
-
-        Args:
-            job_id (str): job id
-        """
-        # monitor the tasks
-        monitor = helpers.monitor_tasks(
-            job_id, self.timeout, self.batch_client
-        )
-        print(monitor)
-
-        # delete job automatically if debug is false
-        if self.debug is False:
-            print("Cleaning up - deleting job")
-            # Delete job
-            self.batch_client.job.delete(job_id)
-        elif self.debug is True:
-            print("Job complete. Time to debug. Job not deleted.")
-            print("**Remember to close out the job when debugging.**")
-
-    def check_job_status(self, job_id: str) -> None:
-        """checks various components of a job
-        - whether job exists
-        - prints number of completed tasks
-        - prints the state of a job: completed, activate, etc.
-
-        Args:
-            job_id (str): name of job
-        """
-        # whether job exists
-        if helpers.check_job_exists(job_id, self.batch_client):
-            print(f"Job {job_id} exists.")
-            c_tasks = helpers.get_completed_tasks(job_id, self.batch_client)
-            print("Task info:")
-            print(c_tasks)
-            if helpers.check_job_complete(job_id, self.batch_client):
-                print("Job completed.")
-            else:
-                j_state = helpers.get_job_state(job_id, self.batch_client)
-                print(f"Job in {j_state} state")
-        else:
-            print(f"Job {job_id} does not exist.")
-
-    def delete_job(self, job_id: str) -> None:
-        """delete a specified job
-
-        Args:
-            job_id (str): job id of job to terminate and delete
-        """
-        self.batch_client.job.delete(job_id)
-        print(f"Job {job_id} deleted.")
-
-    def package_and_upload_dockerfile(
-        self, registry_name: str, repo_name: str, tag: str, path_to_dockerfile: str = "./Dockerfile"
-    ) -> str:
-        """package a docker container based on Dockerfile in repo and upload to specified location in Azure Container Registry
-
-        Args:
-            registry_name (str): name of registry in Azure CR
-            repo_name (str): name of repo within ACR
-            tag (str): tag for the uploaded docker container; ex: 'latest'
-            path_to_dockerfile (str): path to Dockerfile. Default is path to Dockerfile in root of repo.
-
-        Returns:
-            str: full container name that was uploaded
-        """
-        self.full_container_name = helpers.package_and_upload_dockerfile(
-            registry_name, repo_name, tag, path_to_dockerfile
-        )
-        self.container_registry_server = f"{registry_name}.azurecr.io"
-        self.registry_url = f"https://{self.container_registry_server}"
-        self.container_image_name = f"https://{self.full_container_name}"
-        print(f"Successfully uploaded/pushed container [{self.full_container_name}]")
-
-        return self.full_container_name
-
-    def download_file(
-        self,
-        src_path: str,
-        dest_path: str,
-        do_check: bool = True,
-        container_client=None,
-    ) -> None:
-        """download a file from Blob storage
-
-        Args:
-            src_path (str):
-                Path within the container to the desired file (including filename)
-            dest_path (str):
-                Path to desired location to save the downloaded file
-            container (str):
-                Name of the storage container containing the file to be downloaded
-            do_check (bool):
-                Whether or not to do an existence check
-            container_client (ContainerClient, optional): Instance of ContainerClient provided with the storage account. Defaults to None.
-        """
-        # use the output container client by default for downloading files
-        if container_client is None:
-            helpers.download_file(
-                self.output_container_client, src_path, dest_path, do_check
-            )
-        else:
-            helpers.download_file(
-                container_client, src_path, dest_path, do_check
-            )
-
-    def download_directory(
-        self, src_path: str, dest_path: str, container_client=None
-    ) -> None:
-        """
-
-        Args:
-            src_path (str):
-                Prefix of the blobs to download
-            dest_path (str):
-                Path to the directory in which to store the downloads
-            container_client (ContainerClient, optional):
-                Instance of ContainerClient provided with the storage account. Defaults to None.
-        """
-        if container_client is None:
-            helpers.download_directory(
-                self.output_container_client, src_path, dest_path
-            )
-        else:
-            helpers.download_directory(container_client, src_path, dest_path)
-
-    def use_pool(self, pool_name: str) -> None:
-        """checks if pool exists and if it does, it gets assigned to the client
-
-        Args:
-            pool_name (str): name of pool
-        """
-        # check if pool exists
-        if helpers.check_pool_exists(
-            self.resource_group_name,
-            self.account_name,
-            pool_name,
-            self.batch_mgmt_client,
-        ):
-            self.pool_name = pool_name
-        else:
-            print(f"Pool {pool_name} does not exist.")
-            print("Choose an existing pool or create a new pool.")
-
-    def get_pool_info(self) -> dict:
-        pool_info = helpers.get_pool_info(
-            self.resource_group_name,
-            self.account_name,
-            self.pool_name,
-            self.batch_mgmt_client,
-        )
-        return pool_info
-
-    def get_pool_full_info(self) -> dict:
-        pool_info = helpers.get_pool_full_info(
-            self.resource_group_name,
-            self.account_name,
-            self.pool_name,
-            self.batch_mgmt_client,
-        )
-        return pool_info
-
-    def delete_pool(pool_name: str) -> None:
-        helpers.delete_pool(pool_name)
+import datetime
+import yaml
+from azure.core.exceptions import HttpResponseError
+
+from cfa_azure import batch, helpers
+
+
+class AzureClient:
+    def __init__(self, config_path: str):
+        self.debug = None
+        self.scaling = None
+        self.input_container_name = None
+        self.output_container_name = None
+        self.files = []
+        self.task_id_max = 0
+        self.jobs = set()
+        self.container_registry_server = None
+        self.registry_url = None
+        self.container_image_name = None
+        self.full_container_name = None
+        self.input_mount_dir = None
+        self.output_mount_dir = None
+
+        # load config
+        self.config = helpers.read_config(config_path)
+
+        helpers.check_config_req(self.config)
+        # extract info from config
+        try:
+            self.account_name = self.config["Batch"]["batch_account_name"]
+        except Exception:
+            print("Batch account name not found in config.")
+            print(
+                "Please add the batch_account_name in the Batch section of the config."
+            )
+
+        try:
+            self.resource_group_name = self.config["Authentication"][
+                "resource_group"
+            ]
+        except Exception as e:
+            print(e)
+
+        # get credentials
+        self.sp_secret = helpers.get_sp_secret(self.config)
+        self.sp_credential = helpers.get_sp_credential(self.config)
+
+        # create blob service account
+        self.blob_service_client = helpers.get_blob_service_client(self.config)
+
+        # create batch mgmt client
+        self.batch_mgmt_client = helpers.get_batch_mgmt_client(self.config)
+
+        # create batch service client
+        self.batch_client = helpers.get_batch_service_client(self.config)
+        print("Client initialized! Happy coding!")
+
+    def set_debugging(self, debug: bool) -> None:
+        """required method that determines whether debugging is on or off. Debug = True for 'on', debug = False for 'off'.
+
+        Args:
+            debug (bool): True to turn debugging on, False to turn debugging off.
+        """
+        if debug is not True and debug is not False:
+            print("Please use True or False to set debugging mode.")
+        elif debug is True:
+            self.debug = debug
+            print("You turned debugging on.")
+            print("This automatically disables autoscaling.")
+            self.scaling = "fixed"
+            print("*" * 50)
+            print(
+                "Jobs must be closed manually. Any jobs left running will continue to be billed as resources, which can rack up cloud costs."
+            )
+            print("*" * 50)
+        elif debug is False:
+            self.debug = debug
+
+    def set_scaling(
+        self,
+        mode: str,
+        autoscale_formula_path: str = None,
+        timeout=60,
+        dedicated_nodes=1,
+        low_priority_nodes=0,
+    ) -> None:
+        """Sets the scaling mode of the client, either "fixed" or "autoscale".
+        If "fixed" is selected, debug must be turned off.
+        If "autoscale" is selected, an autoscale formula path must be provided.
+
+        Args:
+            mode (str): scaling mode for Batch. Either "fixed" or "autoscale".
+            autoscale_formula_path (str, optional): _description_. Defaults to None.
+            timeout (int, optional): _description_. Defaults to 60.
+            dedicated_nodes (int, optional): _description_. Defaults to 1.
+            low_priority_nodes (int, optional): _description_. Defaults to 0.
+        """
+        # check if debug and scaling mode match, otherwise alert the user
+        if self.debug is True and mode == "autoscale":
+            print("Debugging is set to True and autoscale is desired...")
+            print("This is not possible.")
+            print(
+                "Either change debugging to False or set the scaling mode to fixed."
+            )
+            return None
+        if mode == "autoscale" and autoscale_formula_path is None:
+            print(
+                "Please enter the autoscale formula path when setting the autoscale scaling mode."
+            )
+            self.debug = False
+
+        if self.input_container_name:
+            in_blob = helpers.get_blob_config(
+                self.input_container_name, self.input_mount_dir, self.config
+            )
+        else:
+            print("*" * 30)
+            print("No input container specified for the client.")
+            print("*" * 30)
+            in_blob = {}
+
+        if self.output_container_name:
+            out_blob = helpers.get_blob_config(
+                self.output_container_name, self.output_mount_dir, self.config
+            )
+        else:
+            print("*" * 30)
+            print("No output container specified for the client.")
+            print("*" * 30)
+            out_blob = {}
+
+        self.mount_config = helpers.get_mount_config(in_blob, out_blob)
+        if mode == "fixed" or mode == "autoscale":
+            self.scaling = mode
+            self.autoscale_formula_path = autoscale_formula_path
+            self.timeout = timeout
+            self.dedicated_nodes = dedicated_nodes
+            self.low_priority_nodes = low_priority_nodes
+            # create batch_json with fixed
+            self.pool_parameters = helpers.get_pool_parameters(
+                mode,
+                self.container_image_name,
+                self.registry_url,
+                self.container_registry_server,
+                self.config,
+                self.mount_config,
+                autoscale_formula_path,
+                timeout,
+                dedicated_nodes,
+                low_priority_nodes,
+            )
+        else:
+            print("Please enter 'fixed' or 'autoscale' as the mode.")
+
+    def create_input_container(
+        self, name: str, input_mount_dir: str = "input"
+    ) -> None:
+        """Creates an input container in Blob Storage.
+
+        Args:
+            name (str): desired name of input container.
+            input_mount_dir (str, optional): the path of the input mount directory. Defaults to "input".
+        """
+        self.input_container_name = name
+        self.input_mount_dir = input_mount_dir
+        # create container and save the container client
+        self.in_cont_client = helpers.create_container(
+            self.input_container_name, self.blob_service_client
+        )
+
+    def create_output_container(
+        self, name: str, output_mount_dir: str = "output"
+    ) -> None:
+        """Creates an output container in Blob Storage.
+
+        Args:
+            name (str): desired name of output container.
+            output_mount_dir (str, optional): the path of the output mount directory. Defaults to "output".
+        """
+        self.output_container_name = name
+        self.output_mount_dir = output_mount_dir
+        # create_container and save the container client
+        self.out_cont_client = helpers.create_container(
+            self.output_container_name, self.blob_service_client
+        )
+
+    def set_input_container(
+        self, name: str, input_mount_dir: str = "input"
+    ) -> None:
+        """Sets the input container to be used with the client.
+
+        Args:
+            name (str): name of input container
+            input_mount_dir (str, optional): input mount directory. Defaults to "input".
+        """
+        container_client = self.blob_service_client.get_container_client(
+            container=name
+        )
+        if not container_client.exists():
+            print(
+                f"Container [{name}] does not exist. Please create it if desired."
+            )
+        else:
+            self.input_container_name = name
+            self.input_mount_dir = input_mount_dir
+            self.in_cont_client = container_client
+
+    def set_output_container(
+        self, name: str, output_mount_dir: str = "output"
+    ) -> None:
+        """Sets the output container to be used with the client.
+
+        Args:
+            name (str): name of output container
+            output_mount_dir (str, optional): output mount directory. Defaults to "output".
+        """
+        container_client = self.blob_service_client.get_container_client(
+            container=name
+        )
+        if not container_client.exists():
+            print(
+                f"Container [{name}] does not exist. Please create it if desired."
+            )
+        else:
+            self.output_container_name = name
+            self.output_mount_dir = output_mount_dir
+            self.out_cont_client = container_client
+
+    def create_pool(self, pool_name: str) -> dict:
+        """Creates the pool for Azure Batch jobs
+
+        Args:
+            pool_name (str): name of pool to create
+
+        Raises:
+            error: error raised if pool already exists by this name.
+
+        Returns:
+            dict: dictionary with pool name and creation time.
+        """
+        start_time = datetime.datetime.now()
+        self.pool_name = pool_name
+
+        try:
+            self.batch_mgmt_client.pool.create(
+                resource_group_name=self.resource_group_name,
+                account_name=self.account_name,
+                pool_name=self.pool_name,
+                parameters=self.pool_parameters,
+            )
+            print(f"Pool {pool_name!r} created.")
+        except HttpResponseError as error:
+            if "PropertyCannotBeUpdated" in error.message:
+                print(f"Pool {pool_name!r} already exists")
+            else:
+                raise error
+
+        end_time = datetime.datetime.now()
+        return {
+            "pool_id": pool_name,
+            "creation_time": round((end_time - start_time).total_seconds(), 2),
+        }
+
+    def upload_files(self, files: list) -> None:
+        """Uploads the files in the list to the input Blob storage container as stored in the client.
+
+        Args:
+            files (list): list of paths to files to upload
+        """
+        for file_name in files:
+            shortname = file_name.split("/")[-1]
+            blob_client = self.blob_service_client.get_blob_client(
+                container=self.input_container_name, blob=shortname
+            )
+            with open(file_name, "rb") as data:
+                blob_client.upload_blob(data, overwrite=True)
+            print(
+                f"Uploaded {file_name!r} to input container {self.input_container_name}."
+            )
+            self.files.append(shortname)
+
+    def upload_files_in_folder(
+        self,
+        folder_names: list[str],
+        verbose: bool = False,
+        force_upload: bool = False,
+    ) -> list[str]:
+        """Uploads all the files in folders provided
+
+        Args:
+            folder_names (list[str]): list of paths to folders
+            verbose (bool): whether to print the name of files uploaded. Default False.
+            force_upload (bool): whether to force the upload despite the file count in folder. Default False.
+
+        Returns:
+            list: list of all files uploaded
+        """
+        _files = batch.upload_files_to_container(
+            folder_names,
+            self.input_container_name,
+            self.blob_service_client,
+            verbose,
+            force_upload,
+        )
+        print(f"uploaded {_files}")
+        self.files += _files
+        return _files
+
+    def add_job(
+        self, job_id: str
+    ) -> None:
+        """Adds a job to the pool and creates tasks based on input files.
+
+        Args:
+            job_id (str): name of job
+        """
+        # make sure the job_id does not have spaces
+        job_id_r = job_id.replace(" ", "")
+        print(f"job_id: {job_id_r}")
+
+        # add the job to the pool
+        helpers.add_job(
+            job_id = job_id_r, 
+            pool_id = self.pool_name, 
+            batch_client = self.batch_client
+        )
+        self.jobs.add(job_id_r)
+
+    def add_task(
+        self,
+        job_id: str,
+        docker_cmd: list[str],
+        use_uploaded_files: bool = False,
+        input_files: list[str] = [],
+        depends_on=None,
+    ) -> None:
+        """adds task to existing job.
+        If files have been uploaded, the docker command will be applied to each file.
+        If input files are specified, the docker command will be applied to only those files.
+        If no input files are specified, only the docker command will be run.
+
+        Args:
+            job_id (str): job id
+            docker_cmd (list[str]): docker command
+            
+
+        Returns:
+            list: list of task IDs created
+        """
+        if use_uploaded_files:
+            if input_files:
+                in_files = input_files
+            elif self.files:
+                in_files = self.files
+            else:
+                print("use_uploaded_files set to True but no input files found.")
+        else:
+            in_files = None    
+            
+
+        # run tasks for input files
+        task_ids = helpers.add_task_to_job(
+            job_id=job_id,
+            task_id_base=job_id,
+            docker_command=docker_cmd,
+            input_files=in_files,
+            input_mount_dir=self.input_mount_dir,
+            output_mount_dir=self.output_mount_dir,
+            depends_on=depends_on,
+            batch_client=self.batch_client,
+            full_container_name=self.full_container_name,
+            task_id_max=self.task_id_max,
+        )
+        self.task_id_max+=1
+        return task_ids
+
+    def monitor_job(self, job_id: str) -> None:
+        """monitor the tasks running in a job
+
+        Args:
+            job_id (str): job id
+        """
+        # monitor the tasks
+        monitor = helpers.monitor_tasks(
+            job_id, self.timeout, self.batch_client
+        )
+        print(monitor)
+
+        # delete job automatically if debug is false
+        if self.debug is False:
+            print("Cleaning up - deleting job")
+            # Delete job
+            self.batch_client.job.delete(job_id)
+        elif self.debug is True:
+            print("Job complete. Time to debug. Job not deleted.")
+            print("**Remember to close out the job when debugging.**")
+
+    def check_job_status(self, job_id: str) -> None:
+        """checks various components of a job
+        - whether job exists
+        - prints number of completed tasks
+        - prints the state of a job: completed, activate, etc.
+
+        Args:
+            job_id (str): name of job
+        """
+        # whether job exists
+        if helpers.check_job_exists(job_id, self.batch_client):
+            print(f"Job {job_id} exists.")
+            c_tasks = helpers.get_completed_tasks(job_id, self.batch_client)
+            print("Task info:")
+            print(c_tasks)
+            if helpers.check_job_complete(job_id, self.batch_client):
+                print("Job completed.")
+            else:
+                j_state = helpers.get_job_state(job_id, self.batch_client)
+                print(f"Job in {j_state} state")
+        else:
+            print(f"Job {job_id} does not exist.")
+
+    def delete_job(self, job_id: str) -> None:
+        """delete a specified job
+
+        Args:
+            job_id (str): job id of job to terminate and delete
+        """
+        self.batch_client.job.delete(job_id)
+        print(f"Job {job_id} deleted.")
+
+    def package_and_upload_dockerfile(
+        self, registry_name: str, repo_name: str, tag: str, path_to_dockerfile: str = "./Dockerfile"
+    ) -> str:
+        """package a docker container based on Dockerfile in repo and upload to specified location in Azure Container Registry
+
+        Args:
+            registry_name (str): name of registry in Azure CR
+            repo_name (str): name of repo within ACR
+            tag (str): tag for the uploaded docker container; ex: 'latest'
+            path_to_dockerfile (str): path to Dockerfile. Default is path to Dockerfile in root of repo.
+
+        Returns:
+            str: full container name that was uploaded
+        """
+        self.full_container_name = helpers.package_and_upload_dockerfile(
+            registry_name, repo_name, tag, path_to_dockerfile
+        )
+        self.container_registry_server = f"{registry_name}.azurecr.io"
+        self.registry_url = f"https://{self.container_registry_server}"
+        self.container_image_name = f"https://{self.full_container_name}"
+        print(f"Successfully uploaded/pushed container [{self.full_container_name}]")
+
+        return self.full_container_name
+
+    def download_file(
+        self,
+        src_path: str,
+        dest_path: str,
+        do_check: bool = True,
+        container_client=None,
+    ) -> None:
+        """download a file from Blob storage
+
+        Args:
+            src_path (str):
+                Path within the container to the desired file (including filename)
+            dest_path (str):
+                Path to desired location to save the downloaded file
+            container (str):
+                Name of the storage container containing the file to be downloaded
+            do_check (bool):
+                Whether or not to do an existence check
+            container_client (ContainerClient, optional): Instance of ContainerClient provided with the storage account. Defaults to None.
+        """
+        # use the output container client by default for downloading files
+        if container_client is None:
+            helpers.download_file(
+                self.output_container_client, src_path, dest_path, do_check
+            )
+        else:
+            helpers.download_file(
+                container_client, src_path, dest_path, do_check
+            )
+
+    def download_directory(
+        self, src_path: str, dest_path: str, container_client=None
+    ) -> None:
+        """
+
+        Args:
+            src_path (str):
+                Prefix of the blobs to download
+            dest_path (str):
+                Path to the directory in which to store the downloads
+            container_client (ContainerClient, optional):
+                Instance of ContainerClient provided with the storage account. Defaults to None.
+        """
+        if container_client is None:
+            helpers.download_directory(
+                self.output_container_client, src_path, dest_path
+            )
+        else:
+            helpers.download_directory(container_client, src_path, dest_path)
+
+    def use_pool(self, pool_name: str) -> None:
+        """checks if pool exists and if it does, it gets assigned to the client
+
+        Args:
+            pool_name (str): name of pool
+        """
+        # check if pool exists
+        if helpers.check_pool_exists(
+            self.resource_group_name,
+            self.account_name,
+            pool_name,
+            self.batch_mgmt_client,
+        ):
+            self.pool_name = pool_name
+        else:
+            print(f"Pool {pool_name} does not exist.")
+            print("Choose an existing pool or create a new pool.")
+
+    def get_pool_info(self) -> dict:
+        pool_info = helpers.get_pool_info(
+            self.resource_group_name,
+            self.account_name,
+            self.pool_name,
+            self.batch_mgmt_client,
+        )
+        return pool_info
+
+    def get_pool_full_info(self) -> dict:
+        pool_info = helpers.get_pool_full_info(
+            self.resource_group_name,
+            self.account_name,
+            self.pool_name,
+            self.batch_mgmt_client,
+        )
+        return pool_info
+
+    def delete_pool(pool_name: str) -> None:
+        helpers.delete_pool(pool_name)