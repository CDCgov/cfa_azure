--- conflicted
+++ resolved
@@ -1,1498 +1,1447 @@
-import datetime
-import json
-import logging
-import os
-from time import sleep
-
-from azure.common.credentials import ServicePrincipalCredentials
-from azure.core.exceptions import HttpResponseError
-from azure.identity import (
-    ClientSecretCredential,
-    DefaultAzureCredential,
-    EnvironmentCredential,
-    ManagedIdentityCredential,
-)
-
-from cfa_azure import helpers
-
-logger = logging.getLogger(__name__)
-
-
-class AzureClient:
-<<<<<<< HEAD
-    def __init__(self, config_path: str, credential_method: str = "identity"):
-        """Azure Client for interacting with Azure Batch, Container Registries and Blob Storage
-
-        Args:
-            config_path (str): path to configuration toml file
-            credential_method (str): how to authenticate to Azure. Choices are 'identity', 'sp', and 'env'. Default 'identity'.
-
-            credential_method details:
-                        - 'identity' uses managed identity linked to VM
-                        - 'sp' uses service principal from config/env
-                        - 'env' uses environment credential based on env variables
-
-        Returns:
-            AzureClient object
-        """
-        self.config_path = config_path
-        self.credential_method = credential_method
-=======
-    def __init__(self, config_path: str = None, use_env_vars: bool = False):
-        """Azure Client for interacting with Azure Batch, Container Registries, and Blob Storage
-
-        Args:
-            config_path (str): path to configuration file, required if not using environment variables
-            use_env_vars (bool): set to True to load configuration from environment variables
-        """
-
->>>>>>> 17317dda
-        self.debug = None
-        self.scaling = None
-        self.input_container_name = None
-        self.output_container_name = None
-        self.files = []
-        self.task_id_max = 0
-        self.jobs = set()
-        self.container_registry_server = None
-        self.registry_url = None
-        self.container_image_name = None
-        self.full_container_name = None
-        self.input_mount_dir = None
-        self.output_mount_dir = None
-        self.mounts = []
-        self.mount_container_clients = []
-        self.pool_parameters = None
-        self.timeout = None
-        self.save_logs_to_blob = None
-<<<<<<< HEAD
-=======
-        self.logs_folder = "stdout_stderr"
->>>>>>> 17317dda
-
-        logger.debug("Attributes initialized in client.")
-
-        if not config_path and not use_env_vars:
-            raise Exception(
-                "No configuration method specified. Please provide a config path or set `use_env_vars=True` to load settings from environment variables."
-            )
-
-        # extract credentials using environment variables
-        elif use_env_vars:
-            try:
-                missing_vars = helpers.check_env_req()
-                if missing_vars:
-                    raise ValueError(
-                        f"Missing required environment variables: {', '.join(missing_vars)}"
-                    )
-
-                # Construct self.config with a nested structure
-                self.config = {
-                    "Authentication": {
-                        "subscription_id": os.getenv("AZURE_SUBSCRIPTION_ID"),
-                        "resource_group": os.getenv("AZURE_RESOURCE_GROUP"),
-                        "user_assigned_identity": os.getenv(
-                            "AZURE_USER_ASSIGNED_IDENTITY"
-                        ),
-                        "tenant_id": os.getenv("AZURE_TENANT_ID"),
-                        "batch_application_id": os.getenv(
-                            "AZURE_BATCH_APPLICATION_ID"
-                        ),
-                        "batch_object_id": os.getenv("AZURE_BATCH_OBJECT_ID"),
-                        "sp_application_id": os.getenv(
-                            "AZURE_SP_APPLICATION_ID"
-                        ),
-                        "vault_url": os.getenv("AZURE_VAULT_URL"),
-                        "vault_sp_secret_id": os.getenv(
-                            "AZURE_VAULT_SP_SECRET_ID"
-                        ),
-                        "subnet_id": os.getenv("AZURE_SUBNET_ID"),
-                    },
-                    "Batch": {
-                        "batch_account_name": os.getenv(
-                            "AZURE_BATCH_ACCOUNT_NAME"
-                        ),
-                        "batch_service_url": os.getenv(
-                            "AZURE_BATCH_SERVICE_URL"
-                        ),
-                        "pool_vm_size": os.getenv("AZURE_POOL_VM_SIZE"),
-                    },
-                    "Storage": {
-                        "storage_account_name": os.getenv(
-                            "AZURE_STORAGE_ACCOUNT_NAME"
-                        ),
-                        "storage_account_url": os.getenv(
-                            "AZURE_STORAGE_ACCOUNT_URL"
-                        ),
-                    },
-                }
-                logger.debug(
-                    "Config loaded from environment variables with nested structure."
-                )
-            except ValueError as e:
-                logger.error("Environment variable setup failed: %s", e)
-                raise e
-
-        else:
-            try:
-                # load config file
-                self.config = helpers.read_config(config_path)
-                logger.debug("config loaded")
-
-                # Check config requirements
-                if not helpers.check_config_req(self.config):
-                    print(
-                        "Configuration file is missing required keys. Some functionality may not work as expected."
-                    )
-            except FileNotFoundError:
-                logger.error(
-                    "Configuration file not found at path: %s", config_path
-                )
-                raise
-            except ValueError as e:
-                logger.error("Configuration file setup failed: %s", e)
-                raise
-
-        # extract info from config
-        try:
-            self.account_name = self.config["Batch"]["batch_account_name"]
-            if not self.account_name:
-                raise KeyError("Batch account name not found in config.")
-            logger.debug("Batch account name loaded: %s", self.account_name)
-        except Exception:
-            logger.warning("Could not find batch account name in config.")
-
-        try:
-            self.resource_group_name = self.config["Authentication"][
-                "resource_group"
-            ]
-        except Exception:
-            logger.warning("Could not find resource group name in config.")
-
-        # get credentials
-<<<<<<< HEAD
-        if "identity" in self.credential_method.lower():
-            self.cred = ManagedIdentityCredential()
-        elif "sp" in self.credential_method.lower():
-            if "sp_secrets" not in self.config["Authentication"].keys():
-                sp_secret = helpers.get_sp_secret(
-                    self.config, DefaultAzureCredential()
-                )
-            self.cred = ClientSecretCredential(
-                tenant_id=self.config["Authentication"]["tenant_id"],
-                client_id=self.config["Authentication"]["sp_application_id"],
-                client_secret=sp_secret,
-            )
-        elif "env" in self.credential_method.lower():
-            keys = os.environ.keys()
-            if (
-                "AZURE_TENANT_ID" not in keys
-                or "AZURE_CLIENT_ID" not in keys
-                or "AZURE_CLIENT_SECRET" not in keys
-            ):
-                logger.error(
-                    "Could not find AZURE_TENANT_ID, AZURE_CLIENT_ID or AZURE_CLIENT_SECRET environment variables."
-                )
-                raise Exception(
-                    "Could not find AZURE_TENANT_ID, AZURE_CLIENT_ID or AZURE_CLIENT_SECRET environment variables."
-                )
-            else:
-                self.cred = EnvironmentCredential()
-        else:
-            raise Exception(
-                "please choose a credential_method from 'identity', 'sp', 'ext_user', 'env' and try again."
-            )
-
-        if "sp_secrets" not in self.config["Authentication"].keys():
-            sp_secret = helpers.get_sp_secret(self.config, self.cred)
-        self.secret_cred = ClientSecretCredential(
-            tenant_id=self.config["Authentication"]["tenant_id"],
-            client_id=self.config["Authentication"]["sp_application_id"],
-            client_secret=sp_secret,
-        )
-        self.batch_cred = ServicePrincipalCredentials(
-            client_id=self.config["Authentication"]["sp_application_id"],
-            tenant=self.config["Authentication"]["tenant_id"],
-            secret=sp_secret,
-            resource="https://batch.core.windows.net/",
-        )
-
-        logger.debug(f"generated credentials from {credential_method}.")
-=======
-        self.sp_secret = helpers.get_sp_secret(self.config)
-        logger.debug("generated SP secret.")
-        self.sp_credential = helpers.get_sp_credential(self.config)
-        logger.debug("generated SP credential.")
-
->>>>>>> 17317dda
-        # create blob service account
-
-        self.blob_service_client = helpers.get_blob_service_client(
-            self.config, self.cred
-        )
-        logger.debug("generated Blob Service Client.")
-
-        # create batch mgmt client
-        self.batch_mgmt_client = helpers.get_batch_mgmt_client(
-            self.config, self.secret_cred
-        )
-        logger.debug("generated Batch Management Client.")
-
-        # create batch service client
-        self.batch_client = helpers.get_batch_service_client(
-            self.config, self.batch_cred
-        )
-        logger.info("Client initialized! Happy coding!")
-
-    def set_debugging(self, debug: bool) -> None:
-        """required method that determines whether debugging is on or off. Debug = True for 'on', debug = False for 'off'.
-
-        Args:
-            debug (bool): True to turn debugging on, False to turn debugging off.
-        """
-        if debug is not True and debug is not False:
-            logger.warning("Please use True or False to set debugging mode.")
-        elif debug is True:
-            self.debug = debug
-            logger.info("You turned debugging on.")
-            logger.info("This automatically disables autoscaling.")
-            self.scaling = "fixed"
-            logger.info("*" * 50)
-            logger.info(
-                "Jobs must be closed manually. Any jobs left running will continue to be billed as resources, which can rack up cloud costs."
-            )
-            logger.info("*" * 50)
-        elif debug is False:
-            self.debug = debug
-            logger.debug("Debugging turned off.")
-
-    def set_pool_info(
-        self,
-        mode: str,
-        max_autoscale_nodes: int = 3,
-        autoscale_formula_path: str = None,
-        timeout=60,
-        dedicated_nodes=0,
-        low_priority_nodes=1,
-        cache_blobfuse: bool = True,
-        task_slots_per_node: int = 1,
-<<<<<<< HEAD
-        availability_zones=False,
-=======
-        availability_zones: bool = False,
-        use_hpc_image: bool = False,
->>>>>>> 17317dda
-    ) -> None:
-        """Sets the scaling mode of the client, either "fixed" or "autoscale".
-        If "fixed" is selected, debug must be turned off.
-        If "autoscale" is selected, an autoscale formula path must be provided.
-        Other options include timeout, number of dedicated nodes and number of low-priority nodes.
-
-        Args:
-            mode (str): scaling mode for Batch. Either "fixed" or "autoscale".
-            max_autoscale_nodes (int, optional): maximum number of nodes to scale up to for autoscaling pools. Used for default autoscale formula creation when no autoscale formula path provided.
-            autoscale_formula_path (str, optional): path to autoscale formula file if mode is autoscale. Defaults to None.
-            timeout (int, optional): length of time for tasks to run in pool. Defaults to 60.
-            dedicated_nodes (int, optional): number of dedicated nodes for the pool. Defaults to 1.
-            low_priority_nodes (int, optional): number of low priority nodes for the pool. Defaults to 0.
-            cache_blobfuse (bool): True to use blobfuse caching, False to download data from blobfuse every time. Defaults to True.
-            task_slots_per_node (int): number of task slots per node. Default 1.
-            availability_zones (bool): whether to use availability zones for the pool. True to use Availability Zones. False to stay Regional. Default False.
-            use_hpc_image (bool): whether to use a high performance compute image for nodes. Default False.
-        """
-        # check if debug and scaling mode match, otherwise alert the user
-        if self.debug is True and mode == "autoscale":
-            logger.debug(
-                "Debugging is set to True and autoscale is desired..."
-            )
-            logger.debug("This is not possible.")
-            logger.info(
-                "Either change debugging to False or set the scaling mode to fixed."
-            )
-            return None
-        if mode == "autoscale" and autoscale_formula_path is None:
-            use_default_autoscale_formula = True
-            self.debug = False
-            logger.debug(
-                "Autoscale will be used with the default autoscale formula."
-            )
-        else:
-            use_default_autoscale_formula = False
-            logger.debug("Autoscale formula provided by user.")
-
-        blob_config = []
-        if self.mounts:
-            for mount in self.mounts:
-                blob_config.append(
-                    helpers.get_blob_config(
-                        mount[0], mount[1], cache_blobfuse, self.config
-                    )
-                )
-                logger.debug(f"mount {mount} added to blob configuration.")
-
-        self.mount_config = helpers.get_mount_config(blob_config)
-        logger.debug("mount config saved to client.")
-        if mode == "fixed" or mode == "autoscale":
-            self.scaling = mode
-            self.autoscale_formula_path = autoscale_formula_path
-            self.timeout = timeout
-            self.dedicated_nodes = dedicated_nodes
-            self.low_priority_nodes = low_priority_nodes
-            # create batch_json with fixed
-            self.pool_parameters = helpers.get_pool_parameters(
-                mode=mode,
-                container_image_name=self.container_image_name,
-                container_registry_url=self.registry_url,
-                container_registry_server=self.container_registry_server,
-                config=self.config,
-                mount_config=self.mount_config,
-                credential=self.secret_cred,
-                autoscale_formula_path=autoscale_formula_path,
-                timeout=timeout,
-                dedicated_nodes=dedicated_nodes,
-                low_priority_nodes=low_priority_nodes,
-                use_default_autoscale_formula=use_default_autoscale_formula,
-                max_autoscale_nodes=max_autoscale_nodes,
-                task_slots_per_node=task_slots_per_node,
-                availability_zones=availability_zones,
-<<<<<<< HEAD
-=======
-                use_hpc_image=use_hpc_image,
->>>>>>> 17317dda
-            )
-            logger.debug("pool parameters generated")
-        else:
-            logger.warning("Please enter 'fixed' or 'autoscale' as the mode.")
-
-    def create_input_container(
-        self, name: str, input_mount_dir: str = "input"
-    ) -> None:
-        """Creates an input container in Blob Storage.
-
-        Args:
-            name (str): desired name of input container.
-            input_mount_dir (str, optional): the path of the input mount directory. Defaults to "input".
-        """
-        self.input_container_name = name
-        self.input_mount_dir = helpers.format_rel_path(input_mount_dir)
-        # add to self.mounts
-        self.mounts.append((name, self.input_mount_dir))
-        logger.debug(
-            f"Mounted {name} with relative mount dir {self.input_mount_dir}."
-        )
-        # create container and save the container client
-        self.in_cont_client = helpers.create_container(
-            self.input_container_name, self.blob_service_client
-        )
-        logger.debug("Created container client for input container.")
-
-    def create_output_container(
-        self, name: str, output_mount_dir: str = "output"
-    ) -> None:
-        """Creates an output container in Blob Storage.
-
-        Args:
-            name (str): desired name of output container.
-            output_mount_dir (str, optional): the path of the output mount directory. Defaults to "output".
-        """
-        self.output_container_name = name
-        self.output_mount_dir = helpers.format_rel_path(output_mount_dir)
-        # add to self.mounts
-        self.mounts.append((name, self.output_mount_dir))
-        logger.debug(
-            f"Mounted {name} with relative mount dir {self.output_mount_dir}."
-        )
-        # create_container and save the container client
-        self.out_cont_client = helpers.create_container(
-            self.output_container_name, self.blob_service_client
-        )
-        logger.debug("Created container client for output container.")
-
-    def create_blob_container(self, name: str, rel_mount_dir: str) -> None:
-        """Creates an output container in Blob Storage.
-
-        Args:
-            name (str): desired name of output container.
-            output_mount_dir (str, optional): the path of the output mount directory. Defaults to "output".
-        """
-        rel_mount_dir = helpers.format_rel_path(rel_mount_dir)
-        # add to self.mounts
-        self.mounts.append((name, rel_mount_dir))
-        logger.debug(
-            f"Mounted {name} with relative mount dir {rel_mount_dir}."
-        )
-        # create_container and save the container client
-        mount_container_client = helpers.create_container(
-            name, self.blob_service_client
-        )
-        self.mount_container_clients.append((name, mount_container_client))
-        logger.debug(f"Created container client for container {name}.")
-
-    def set_input_container(
-        self, name: str, input_mount_dir: str = "input"
-    ) -> None:
-        """Sets the input container to be used with the client.
-
-        Args:
-            name (str): name of input container
-            input_mount_dir (str, optional): input mount directory. Defaults to "input".
-        """
-        container_client = self.blob_service_client.get_container_client(
-            container=name
-        )
-        logger.debug(
-            "input container client generated from blob service client."
-        )
-        input_mount_dir = helpers.format_rel_path(input_mount_dir)
-        logger.debug("formatted relative mount directory.")
-        if not container_client.exists():
-            logger.warning(
-                f"Container [{name}] does not exist. Please create it if desired."
-            )
-        else:
-            self.input_container_name = name
-            self.input_mount_dir = input_mount_dir
-            self.in_cont_client = container_client
-            self.mounts.append((name, input_mount_dir))
-            logger.debug(f"Added input Blob container {name} to AzureClient.")
-
-    def set_output_container(
-        self, name: str, output_mount_dir: str = "output"
-    ) -> None:
-        """Sets the output container to be used with the client.
-
-        Args:
-            name (str): name of output container
-            output_mount_dir (str, optional): output mount directory. Defaults to "output".
-        """
-        output_mount_dir = helpers.format_rel_path(output_mount_dir)
-        logger.debug("formatted relative mount directory.")
-        container_client = self.blob_service_client.get_container_client(
-            container=name
-        )
-        logger.debug(
-            "output container client generated from blob service client."
-        )
-        if not container_client.exists():
-            logger.warning(
-                f"Container [{name}] does not exist. Please create it if desired."
-            )
-        else:
-            self.output_container_name = name
-            self.output_mount_dir = output_mount_dir
-            self.out_cont_client = container_client
-            self.mounts.append((name, output_mount_dir))
-            logger.debug(f"Added output Blob container {name} to AzureClient.")
-
-    def set_blob_container(self, name: str, rel_mount_dir: str) -> None:
-        """Sets the output container to be used with the client.
-
-        Args:
-            name (str): name of output container
-            rel_mount_dir (str, optional): relative mount directory.
-        """
-        rel_mount_dir = helpers.format_rel_path(rel_mount_dir)
-        logger.debug("formatted relative mount directory.")
-        container_client = self.blob_service_client.get_container_client(
-            container=name
-        )
-        logger.debug(
-            "Blob container client generated from blob service client."
-        )
-        if not container_client.exists():
-            logger.warning(
-                f"Container [{name}] does not exist. Please create it if desired."
-            )
-        else:
-            self.mounts.append((name, rel_mount_dir))
-            logger.debug(f"Added Blob container {name} to AzureClient.")
-
-    def update_containers(
-        self,
-        input_container_name: str,
-        output_container_name: str,
-        pool_name: str = None,
-        force_update: bool = False,
-    ) -> str | None:
-        """Changes the input and/or output containers mounted in an existing Azure batch pool
-
-        Args:
-            pool_name (str|None): pool to use for job. If None, will used self.pool_name from client. Default None.
-            input_container_name (str): unique identifier for the Blob storage container that will be mapped to /input path
-            output_container_name (str): unique identifier for the Blob storage container that will be mapped to /output path
-            force_update (bool): optional, deletes the existing pool without checking if it is already running any tasks
-        """
-        # Check if pool already exists
-        if not pool_name:
-            pool_name = self.pool_name
-        # Check if pool already exists
-        if helpers.check_pool_exists(
-            self.resource_group_name,
-            self.account_name,
-            pool_name,
-            self.batch_mgmt_client,
-        ):
-            if not force_update:
-                # Check how many jobs are currently running in pool
-                active_nodes = list(
-                    helpers.list_nodes_by_pool(
-                        pool_name=pool_name,
-                        config=self.config,
-                        node_state="running",
-                    )
-                )
-                if len(active_nodes) > 0:
-                    logger.error(
-                        f"There are {len(active_nodes)} compute nodes actively running tasks in pool {pool_name}. Please wait for jobs to complete or retry withy force_update=True."
-                    )
-                    return None
-
-            vm_configuration = self.get_virtual_machine_configuration(
-                pool_name
-            )
-            container_image_name = vm_configuration["container_image_name"]
-            self.scaling = vm_configuration["scaling"]
-            self.registry_url = None
-            self.container_registry_server = vm_configuration[
-                "registry_server"
-            ]
-            if "Container" not in self.config:
-                self.config["Container"] = {}
-            self.config["Container"][
-                "container_registry_username"
-            ] = vm_configuration["user_name"]
-
-            # Delete existing pool
-            logger.info(f"Deleting pool {pool_name}")
-            poller = helpers.delete_pool(
-                resource_group_name=self.resource_group_name,
-                account_name=self.account_name,
-                pool_name=pool_name,
-                batch_mgmt_client=self.batch_mgmt_client,
-            )
-            while not poller.done():
-                sleep(5.0)
-
-        else:
-<<<<<<< HEAD
-            logger.info(
-                f"Pool {pool_name} does not exist. New pool will be created."
-            )
-
-=======
-            logger.info(f"Pool {pool_name} does not exist. New pool will be created.")
-            container_image_name=self.container_image_name
->>>>>>> 17317dda
-        if "pool_id" not in self.config["Batch"]:
-            self.config["Batch"]["pool_id"] = pool_name
-
-        # Recreate the pool
-        mount_config = [
-            {
-                "azureBlobFileSystemConfiguration": {
-                    "accountName": self.config["Storage"][
-                        "storage_account_name"
-                    ],
-                    "identityReference": {
-                        "resourceId": self.config["Authentication"][
-                            "user_assigned_identity"
-                        ]
-                    },
-                    "containerName": input_container_name,
-                    "blobfuseOptions": "",
-                    "relativeMountPath": "input",
-                }
-            },
-            {
-                "azureBlobFileSystemConfiguration": {
-                    "accountName": self.config["Storage"][
-                        "storage_account_name"
-                    ],
-                    "identityReference": {
-                        "resourceId": self.config["Authentication"][
-                            "user_assigned_identity"
-                        ]
-                    },
-                    "containerName": output_container_name,
-                    "blobfuseOptions": "",
-                    "relativeMountPath": "output",
-                }
-            },
-        ]
-        self.pool_parameters = helpers.get_pool_parameters(
-            mode=self.scaling,
-            container_image_name=container_image_name,
-            container_registry_url=self.registry_url,
-            container_registry_server=self.container_registry_server,
-            config=self.config,
-            mount_config=mount_config,
-        )
-        self.create_pool(pool_name)
-        return pool_name
-
-    def update_container_set(
-        self,
-        containers: list[dict],
-        pool_name: str = None,
-        force_update: bool = False,
-    ) -> str | None:
-        """Changes the input and/or output containers mounted in an existing Azure batch pool
-
-        Args:
-            pool_name (str|None): pool to use for job. If None, will used self.pool_name from client. Default None.
-            input_container_name (str): unique identifier for the Blob storage container that will be mapped to /input path
-            output_container_name (str): unique identifier for the Blob storage container that will be mapped to /output path
-            force_update (bool): optional, deletes the existing pool without checking if it is already running any tasks
-        """
-        # Check if pool already exists
-        if not pool_name:
-            pool_name = self.pool_name
-        # Check if pool already exists
-        if helpers.check_pool_exists(
-            self.resource_group_name,
-            self.account_name,
-            pool_name,
-            self.batch_mgmt_client,
-        ):
-            if not force_update:
-                # Check how many jobs are currently running in pool
-                active_nodes = list(
-                    helpers.list_nodes_by_pool(
-                        pool_name=pool_name,
-                        config=self.config,
-                        node_state="running",
-                    )
-                )
-                if len(active_nodes) > 0:
-                    logger.error(
-                        f"There are {len(active_nodes)} compute nodes actively running tasks in pool {pool_name}. Please wait for jobs to complete or retry withy force_update=True."
-                    )
-                    return None
-
-            vm_configuration = self.get_virtual_machine_configuration(
-                pool_name
-            )
-            container_image_name = vm_configuration["container_image_name"]
-            self.scaling = vm_configuration["scaling"]
-            self.registry_url = None
-            self.container_registry_server = vm_configuration[
-                "registry_server"
-            ]
-            if "Container" not in self.config:
-                self.config["Container"] = {}
-            self.config["Container"][
-                "container_registry_username"
-            ] = vm_configuration["user_name"]
-
-            # Delete existing pool
-            logger.info(f"Deleting pool {pool_name}")
-            poller = helpers.delete_pool(
-                resource_group_name=self.resource_group_name,
-                account_name=self.account_name,
-                pool_name=pool_name,
-                batch_mgmt_client=self.batch_mgmt_client,
-            )
-            while not poller.done():
-                sleep(5.0)
-
-        else:
-<<<<<<< HEAD
-            logger.info(
-                f"Pool {pool_name} does not exist. New pool will be created."
-            )
-=======
-            logger.info(f"Pool {pool_name} does not exist. New pool will be created.")
-            container_image_name=self.container_image_name
->>>>>>> 17317dda
-
-        if "pool_id" not in self.config["Batch"]:
-            self.config["Batch"]["pool_id"] = pool_name
-
-        # Recreate the pool
-        mount_config = []
-        for container in containers:
-            self.set_blob_container(
-                container["name"],
-                helpers.format_rel_path(container["relative_mount_dir"]),
-            )
-            mount_config.append(
-                {
-                    "azureBlobFileSystemConfiguration": {
-                        "accountName": self.config["Storage"][
-                            "storage_account_name"
-                        ],
-                        "identityReference": {
-                            "resourceId": self.config["Authentication"][
-                                "user_assigned_identity"
-                            ]
-                        },
-                        "containerName": container["name"],
-                        "blobfuseOptions": "",
-                        "relativeMountPath": helpers.format_rel_path(
-                            container["relative_mount_dir"]
-                        ),
-                    }
-                }
-            )
-
-        self.pool_parameters = helpers.get_pool_parameters(
-            mode=self.scaling,
-            container_image_name=container_image_name,
-            container_registry_url=self.registry_url,
-            container_registry_server=self.container_registry_server,
-            config=self.config,
-            mount_config=mount_config,
-<<<<<<< HEAD
-            credential=self.cred,
-=======
->>>>>>> 17317dda
-        )
-        self.create_pool(pool_name)
-        return pool_name
-
-    def update_scale_settings(
-        self,
-        scaling: str,
-        pool_name: str = None,
-        dedicated_nodes: int = None,
-        low_priority_nodes: int = None,
-        node_deallocation_option: int = None,
-        autoscale_formula_path: str = None,
-        evaluation_interval: str = None,
-    ) -> dict | None:
-        """Updates scale mode (fixed or autoscale) and related settings for an existing Azure batch pool
-
-        Args:
-            pool_name (str|None): pool to use for job. If None, will used self.pool_name from client. Default None.
-            dedicated_nodes (int): optional, the target number of dedicated compute nodes for the pool in fixed scaling mode. Defaults to None.
-            low_priority_nodes (int): optional, the target number of spot compute nodes for the pool in fixed scaling mode. Defaults to None.
-            node_deallocation_option (str): optional, determines what to do with a node and its running tasks after it has been selected for deallocation. Defaults to None.
-            autoscale_formula_path (str): optional, path to autoscale formula file if mode is autoscale. Defaults to None.
-            evaluation_interval (str): optional, how often Batch service should adjust pool size according to its autoscale formula. Defaults to 15 minutes.
-        """
-        if pool_name:
-            p_name = pool_name
-        elif self.pool_name:
-            p_name = self.pool_name
-        else:
-            logger.error("Please specify a pool and try again.")
-            raise Exception("Please specify a pool and try again.") from None
-        scale_settings = {}
-        self.scaling = scaling
-        if scaling == "autoscale":
-            # Autoscaling configuration
-            validation_errors = helpers.check_autoscale_parameters(
-                mode=scaling,
-                dedicated_nodes=dedicated_nodes,
-                low_priority_nodes=low_priority_nodes,
-                node_deallocation_option=node_deallocation_option,
-            )
-            if validation_errors:
-                logger.error(validation_errors)
-                raise Exception(validation_errors) from None
-            autoScalingParameters = {}
-            if autoscale_formula_path:
-                self.autoscale_formula_path = autoscale_formula_path
-                formula = helpers.get_autoscale_formula(
-                    filepath=autoscale_formula_path
-                )
-                if formula:
-                    autoScalingParameters["formula"] = formula
-            if evaluation_interval:
-                autoScalingParameters[
-                    "evaluationInterval"
-                ] = evaluation_interval
-            scale_settings["autoScale"] = autoScalingParameters
-        else:
-            validation_errors = helpers.check_autoscale_parameters(
-                mode=scaling,
-                autoscale_formula_path=autoscale_formula_path,
-                evaluation_interval=evaluation_interval,
-            )
-            if validation_errors:
-                logger.error(validation_errors)
-                raise Exception(validation_errors) from None
-            # Fixed scaling
-            fixedScalingParameters = {}
-            if dedicated_nodes:
-                fixedScalingParameters[
-                    "targetDedicatedNodes"
-                ] = dedicated_nodes
-            if low_priority_nodes:
-                fixedScalingParameters[
-                    "targetLowPriorityNodes"
-                ] = low_priority_nodes
-            if node_deallocation_option:
-                fixedScalingParameters[
-                    "nodeDeallocationOption"
-                ] = node_deallocation_option
-            scale_settings["fixedScale"] = fixedScalingParameters
-
-        if scale_settings:
-            pool_parameters = {"properties": {"scaleSettings": scale_settings}}
-            return helpers.update_pool(
-                pool_name=p_name,
-                pool_parameters=pool_parameters,
-                batch_mgmt_client=self.batch_mgmt_client,
-                account_name=self.account_name,
-                resource_group_name=self.resource_group_name,
-            )
-
-    def create_pool(self, pool_name: str) -> dict:
-        """Creates the pool for Azure Batch jobs
-
-        Args:
-            pool_name (str): name of pool to create
-
-        Raises:
-            error: error raised if pool already exists by this name.
-
-        Returns:
-            dict: dictionary with pool name and creation time.
-        """
-        if self.pool_parameters is None:
-            logger.exception(
-                "No pool information given. Please use `set_pool_info()` before running `create_pool()`."
-            )
-            raise Exception(
-                "No pool information given. Please use `set_pool_info()` before running `create_pool()`."
-            ) from None
-
-        start_time = datetime.datetime.now()
-        self.pool_name = pool_name
-
-        if self.scaling is None:
-            # set scaling
-            self.scaling = "autoscale"
-            # set autoscale formula from default
-        logger.info(
-            f"Attempting to create a pool with {(self.config)['Batch']['pool_vm_size']} VMs."
-        )
-        logger.info(
-            "Verify the size of the VM is appropriate for the use case."
-        )
-        print("Verify the size of the VM is appropriate for the use case.")
-        print("**Please use smaller VMs for dev/testing.**")
-        try:
-            self.batch_mgmt_client.pool.create(
-                resource_group_name=self.resource_group_name,
-                account_name=self.account_name,
-                pool_name=self.pool_name,
-                parameters=self.pool_parameters,
-            )
-            logger.info(f"Pool {pool_name!r} created.")
-        except HttpResponseError as error:
-            if "PropertyCannotBeUpdated" in error.message:
-                logger.warning(f"Pool {pool_name!r} already exists")
-            else:
-                raise error
-
-        end_time = datetime.datetime.now()
-        return {
-            "pool_id": pool_name,
-            "creation_time": round((end_time - start_time).total_seconds(), 2),
-        }
-
-    def upload_files(
-        self,
-        files: list,
-        container_name: str,
-        location_in_blob: str = "",
-        verbose: bool = False,
-    ) -> None:
-        """Uploads the files in the list to the input Blob storage container as stored in the client.
-
-        Args:
-            files (list): list of paths to files to upload
-            container_name (str): name of Blob Storage Container to upload file to
-            location (str): the location (folder) inside the Blob container. Uploaded to root if "". Default is "".
-            verbose (bool): whether to be verbose in uploaded files. Defaults to False
-        """
-        container_client = self.blob_service_client.get_container_client(
-            container=container_name
-        )
-        logger.debug(f"Container client generated for {container_name}.")
-        if not container_client.exists():
-            logger.error(
-                f"Blob container {container_name} does not exist. Please try again with an existing Blob container."
-            )
-            raise Exception(
-                f"Blob container {container_name} does not exist. Please try again with an existing Blob container."
-            ) from None
-
-        for file_name in files:
-            helpers.upload_blob_file(
-                filepath=file_name,
-                location=location_in_blob,
-                container_client=container_client,
-                verbose=verbose,
-            )
-            logger.debug("Finished running helpers.upload_blob_file().")
-        logger.debug("Uploaded all files in files list.")
-
-    def upload_files_in_folder(
-        self,
-        folder_names: list[str],
-        container_name: str,
-        include_extensions: str | list | None = None,
-        exclude_extensions: str | list | None = None,
-        location_in_blob: str = "",
-        verbose: bool = True,
-        force_upload: bool = True,
-    ) -> list[str]:
-        """Uploads all the files in folders provided
-
-        Args:
-            folder_names (list[str]): list of paths to folders
-            container_name (str): the name of the Blob container
-            include_extensions (str, list): a string or list of extensions desired for upload. Optional. Example: ".py" or [".py", ".csv"]
-            exclude_extensions (str, list): a string or list of extensions of files not to include in the upload. Optional. Example: ".py" or [".py", ".csv"]
-            location_in_blob (str): location (folder) to upload in Blob container. Will create the folder if it does not exist. Default is "" (root of Blob Container).
-            verbose (bool): whether to print the name of files uploaded. Default True.
-            force_upload (bool): whether to force the upload despite the file count in folder. Default False.
-
-        Returns:
-            list: list of all files uploaded
-        """
-        _files = []
-        for _folder in folder_names:
-            logger.debug(f"trying to upload folder {_folder}.")
-            _uploaded_files = helpers.upload_files_in_folder(
-                folder=_folder,
-                container_name=container_name,
-                include_extensions=include_extensions,
-                exclude_extensions=exclude_extensions,
-                location_in_blob=location_in_blob,
-                blob_service_client=self.blob_service_client,
-                verbose=verbose,
-                force_upload=force_upload,
-            )
-            _files += _uploaded_files
-        logger.debug(f"uploaded {_files}")
-        self.files += _files
-        return _files
-
-    def add_job(
-        self,
-        job_id: str,
-        pool_name: str | None = None,
-        save_logs_to_blob: str | None = None,
-<<<<<<< HEAD
-=======
-        logs_folder: str | None = None,
->>>>>>> 17317dda
-        task_retries: int = 0,
-    ) -> None:
-        """Adds a job to the pool and creates tasks based on input files.
-
-        Args:
-            job_id (str): name of job
-            pool_name (str|None): pool to use for job. If None, will used self.pool_name from client. Default None.
-            save_logs_to_blob (str): the name of the blob container. Must be mounted to the pool. Default None for no saving.
-            logs_folder (str): the folder structure to use when saving logs to blob. Default None will save to /stdout_stderr/ folder in specified blob container.
-            task_retries (int): number of times to retry a task that fails. Default 0.
-        """
-        # make sure the job_id does not have spaces
-        job_id_r = job_id.replace(" ", "")
-        logger.debug(f"job_id: {job_id_r}")
-
-        if pool_name:
-            p_name = pool_name
-            self.pool_name = pool_name
-        elif self.pool_name:
-            p_name = self.pool_name
-        else:
-            logger.error("Please specify a pool for the job and try again.")
-            raise Exception("Please specify a pool for the job and try again.")
-
-        self.save_logs_to_blob = save_logs_to_blob
-
-<<<<<<< HEAD
-=======
-        if logs_folder is None:
-            self.logs_folder = "stdout_stderr"
-        else:
-            if logs_folder.startswith("/"):
-                logs_folder = logs_folder[1:]
-            if logs_folder.endswith("/"):
-                logs_folder = logs_folder[:-1]
-            self.logs_folder = logs_folder
-
->>>>>>> 17317dda
-        # add the job to the pool
-        logger.debug(f"Attempting to add job {job_id_r}.")
-        helpers.add_job(
-            job_id=job_id_r,
-            pool_id=p_name,
-            batch_client=self.batch_client,
-            task_retries=task_retries,
-        )
-        self.jobs.add(job_id_r)
-
-    def add_task(
-        self,
-        job_id: str,
-        docker_cmd: list[str],
-        name_suffix: str = "",
-        use_uploaded_files: bool = False,
-        input_files: list[str] | None = None,
-        depends_on: list[str] | None = None,
-        run_dependent_tasks_on_fail: bool = False,
-        container: str = None,
-    ) -> list[str]:
-        """adds task to existing job.
-        If files have been uploaded, the docker command will be applied to each file.
-        If input files are specified, the docker command will be applied to only those files.
-        If no input files are specified, only the docker command will be run.
-
-        Args:
-            job_id (str): job id
-            docker_cmd (list[str]): docker command to run
-            name_suffix (str): suffix to add to task name for task identification. Default is an empty string.
-            use_uploaded_files (bool): whether to use uploaded files with the docker command. This will append the docker command with the names of the input files
-                and create a task for each input file uploaded or specified in input_files. Default is False.
-            input_files (list[str]): a list of file names. Each file will be assigned its own task and executed against the docker command provided. Default is [].
-            depends_on (list[str]): a list of tasks this task depends on. Default is None.
-            run_dependent_tasks_on_fail (bool): whether to run the dependent tasks if parent task fails. Default is False.
-            container (str): name of ACR container in form "registry_name/repo_name:tag_name". Default is None to use container attached to client.
-
-
-        Returns:
-            list: list of task IDs created
-        """
-        if use_uploaded_files:
-            if input_files:
-                in_files = input_files
-            elif self.files:
-                in_files = self.files
-            else:
-                logger.warning(
-                    "use_uploaded_files set to True but no input files found."
-                )
-        else:
-            in_files = None
-
-        if container is not None:
-            # check container exists
-            logger.debug("Checking the container exists.")
-            registry = container.split("/")[0]
-            repo_tag = container.split("/")[-1]
-            repo = repo_tag.split(":")[0]
-            tag = repo_tag.split(":")[-1]
-            container_name = helpers.check_azure_container_exists(
-                registry, repo, tag, credential=self.cred
-            )
-            if container_name is None:
-                raise ValueError(f"{container} does not exist.")
-        else:
-            if self.full_container_name is None:
-                logger.debug("Gettting full pool info")
-                pool_info = helpers.get_pool_full_info(
-                    self.resource_group_name,
-                    self.account_name,
-                    self.pool_name,
-                    self.batch_mgmt_client,
-                )
-                logger.debug("Generated full pool info.")
-                vm_config = (
-                    pool_info.deployment_configuration.virtual_machine_configuration
-                )
-                logger.debug("Generated VM config.")
-                pool_container = (
-                    vm_config.container_configuration.container_image_names
-                )
-                container_name = pool_container[0].split("://")[-1]
-                logger.debug(f"Container name set to {container_name}.")
-            else:
-                container_name = self.full_container_name
-                logger.debug(f"Container name set to {container_name}.")
-
-        if self.save_logs_to_blob:
-            rel_mnt_path = helpers.get_rel_mnt_path(
-                blob_name=self.save_logs_to_blob,
-                pool_name=self.pool_name,
-                resource_group_name=self.resource_group_name,
-                account_name=self.account_name,
-                batch_mgmt_client=self.batch_mgmt_client,
-            )
-            if rel_mnt_path != "ERROR!":
-                rel_mnt_path = "/" + helpers.format_rel_path(
-                    rel_path=rel_mnt_path
-                )
-        else:
-            rel_mnt_path = None
-
-        # get all mounts from pool info
-        self.mounts = helpers.get_pool_mounts(
-            self.pool_name,
-            self.resource_group_name,
-            self.account_name,
-            self.batch_mgmt_client,
-        )
-
-        # run tasks for input files
-        logger.debug("Adding tasks to job.")
-        task_ids = helpers.add_task_to_job(
-            job_id=job_id,
-            task_id_base=job_id,
-            docker_command=docker_cmd,
-            save_logs_rel_path=rel_mnt_path,
-<<<<<<< HEAD
-=======
-            logs_folder=self.logs_folder,
->>>>>>> 17317dda
-            name_suffix=name_suffix,
-            input_files=in_files,
-            mounts=self.mounts,
-            depends_on=depends_on,
-            run_dependent_tasks_on_fail=run_dependent_tasks_on_fail,
-            batch_client=self.batch_client,
-            full_container_name=container_name,
-            task_id_max=self.task_id_max,
-        )
-        self.task_id_max += 1
-        return task_ids
-
-    def monitor_job(self, job_id: str, timeout: str | None = None) -> None:
-        """monitor the tasks running in a job
-
-        Args:
-            job_id (str): job id
-        """
-        # monitor the tasks
-        logger.debug(f"starting to monitor job {job_id}.")
-        monitor = helpers.monitor_tasks(
-            job_id,
-            timeout,
-            self.batch_client,
-            self.resource_group_name,
-            self.account_name,
-            self.pool_name,
-            self.batch_mgmt_client,
-        )
-        print(monitor)
-
-        # delete job automatically if debug is false
-        if self.debug is False:
-            logger.info("Cleaning up - deleting job")
-            # Delete job
-            self.batch_client.job.delete(job_id)
-        elif self.debug is True:
-            logger.info("Job complete. Time to debug. Job not deleted.")
-            logger.info("**Remember to close out the job when debugging.**")
-
-    def check_job_status(self, job_id: str) -> None:
-        """checks various components of a job
-        - whether job exists
-        - prints number of completed tasks
-        - prints the state of a job: completed, activate, etc.
-
-        Args:
-            job_id (str): name of job
-        """
-        # whether job exists
-        logger.debug("Checking job exists.")
-        if helpers.check_job_exists(job_id, self.batch_client):
-            logger.debug(f"Job {job_id} exists.")
-            c_tasks = helpers.get_completed_tasks(job_id, self.batch_client)
-            logger.info("Task info:")
-            logger.info(c_tasks)
-            if helpers.check_job_complete(job_id, self.batch_client):
-                logger.info(f"Job {job_id} completed.")
-            else:
-                j_state = helpers.get_job_state(job_id, self.batch_client)
-                logger.info(f"Job in {j_state} state")
-        else:
-            logger.info(f"Job {job_id} does not exist.")
-
-    def delete_job(self, job_id: str) -> None:
-        """delete a specified job
-
-        Args:
-            job_id (str): job id of job to terminate and delete
-        """
-        logger.debug(f"Attempting to delete {job_id}.")
-        self.batch_client.job.delete(job_id)
-        logger.info(f"Job {job_id} deleted.")
-
-    def package_and_upload_dockerfile(
-        self,
-        registry_name: str,
-        repo_name: str,
-        tag: str,
-        path_to_dockerfile: str = "./Dockerfile",
-        use_device_code: bool = False,
-    ) -> str:
-        """package a docker container based on Dockerfile in repo and upload to specified location in Azure Container Registry
-
-        Args:
-            registry_name (str): name of registry in Azure CR
-            repo_name (str): name of repo within ACR
-            tag (str): tag for the uploaded docker container; ex: 'latest'
-            path_to_dockerfile (str): path to Dockerfile. Default is path to Dockerfile in root of repo.
-            use_device_code (bool): whether to use the flag --use_device_code for Azure CLI login. Default is False.
-
-        Returns:
-            str: full container name that was uploaded
-        """
-        self.full_container_name = helpers.package_and_upload_dockerfile(
-            registry_name, repo_name, tag, path_to_dockerfile, use_device_code
-        )
-        logger.debug("Completed package_and_upload_dockerfile() function.")
-        self.container_registry_server = f"{registry_name}.azurecr.io"
-        self.registry_url = f"https://{self.container_registry_server}"
-        self.container_image_name = f"https://{self.full_container_name}"
-        return self.full_container_name
-
-    def upload_docker_image(
-        self,
-        image_name: str,
-        registry_name: str,
-        repo_name: str,
-        tag: str,
-        use_device_code: bool = False,
-    ) -> str:
-        self.full_container_name = helpers.upload_docker_image(
-            image_name, registry_name, repo_name, tag, use_device_code
-        )
-        logger.debug("Completed package_and_upload_docker_image() function.")
-        self.container_registry_server = f"{registry_name}.azurecr.io"
-        self.registry_url = f"https://{self.container_registry_server}"
-        self.container_image_name = f"https://{self.full_container_name}"
-        return self.full_container_name
-
-    def set_azure_container(
-        self, registry_name: str, repo_name: str, tag_name: str
-    ) -> str:
-        """specify the container in ACR to use without packaging and uploading the docker container from local.
-
-        Args:
-            registry_name (str): the name of the registry in Azure Container Registry
-            repo_name (str): the name of the repo
-            tag_name (str): the tag name
-
-        Returns:
-            str: full name of container
-        """
-        # check full_container_name exists in ACR
-        container_name = helpers.check_azure_container_exists(
-            registry_name, repo_name, tag_name, credential=self.cred
-        )
-        if container_name is not None:
-            self.container_registry_server = f"{registry_name}.azurecr.io"
-            self.registry_url = f"https://{self.container_registry_server}"
-            self.container_image_name = f"https://{container_name}"
-            self.full_container_name = container_name
-            logger.debug("ACR container set.")
-            return self.full_container_name
-        else:
-            logger.warning("ACR container does not exist.")
-            return None
-
-    def download_file(
-        self,
-        src_path: str,
-        dest_path: str,
-        container_name: str = None,
-        do_check: bool = True,
-    ) -> None:
-        """download a file from Blob storage
-
-        Args:
-            src_path (str):
-                Path within the container to the desired file (including filename)
-            dest_path (str):
-                Path to desired location to save the downloaded file
-            container_name (str):
-                Name of the storage container containing the file to be downloaded.
-            do_check (bool):
-                Whether or not to do an existence check\
-        """
-        # use the output container client by default for downloading files
-        logger.debug(f"Creating container client for {container_name}.")
-        c_client = self.blob_service_client.get_container_client(
-            container=container_name
-        )
-
-        logger.debug("Attempting to download file.")
-        helpers.download_file(c_client, src_path, dest_path, do_check)
-
-    def download_directory(
-        self,
-        src_path: str,
-        dest_path: str,
-        container_name: str,
-        include_extensions: str | list | None = None,
-        exclude_extensions: str | list | None = None,
-        verbose=True,
-    ) -> None:
-        """download a whole directory from Azure Blob Storage
-
-        Args:
-        src_path (str):
-            Prefix of the blobs to download
-        dest_path (str):
-            Path to the directory in which to store the downloads
-        container_name (str):
-            name of Blob container
-        include_extensions (str, list, None):
-            a string or list of extensions to include in the download. Optional.
-        exclude_extensions (str, list, None):
-            a string of list of extensions to exclude from the download. Optional.
-        verbose (bool):
-            a Boolean whether to print file names when downloaded.
-        """
-        logger.debug("Attempting to download directory.")
-        helpers.download_directory(
-            container_name,
-            src_path,
-            dest_path,
-            self.blob_service_client,
-            include_extensions,
-            exclude_extensions,
-            verbose,
-        )
-        logger.debug("finished call to download")
-
-    def set_pool(self, pool_name: str) -> None:
-        """checks if pool exists and if it does, it gets assigned to the client
-
-        Args:
-            pool_name (str): name of pool
-        """
-        # check if pool exists
-        if helpers.check_pool_exists(
-            self.resource_group_name,
-            self.account_name,
-            pool_name,
-            self.batch_mgmt_client,
-        ):
-            self.pool_name = pool_name
-            _info = helpers.get_pool_info(
-                self.resource_group_name,
-                self.account_name,
-                pool_name,
-                self.batch_mgmt_client,
-            )
-            vm_size = str(json.loads(_info)["vm_size"])
-            logger.info(f"Pool {pool_name} uses {vm_size} VMs.")
-            logger.info("Make sure the VM size matches the use case.\n")
-        else:
-            logger.warning(f"Pool {pool_name} does not exist.")
-            logger.info("Choose an existing pool or create a new pool.")
-
-    def get_pool_info(self) -> dict:
-        """Retrieve information about pool used by client.
-
-        Returns:
-            dict: dictionary of pool information
-        """
-        pool_info = helpers.get_pool_info(
-            self.resource_group_name,
-            self.account_name,
-            self.pool_name,
-            self.batch_mgmt_client,
-        )
-        return pool_info
-
-    def get_pool_full_info(self, pool_name: str = None) -> dict:
-        """Retrieve full information about pool used by client.
-
-        Returns:
-        - dict: instance of batch_mgmt_client.pool.get()
-
-        """
-        if not pool_name:
-            pool_name = self.pool_name
-        pool_info = helpers.get_pool_full_info(
-            self.resource_group_name,
-            self.account_name,
-            pool_name,
-            self.batch_mgmt_client,
-        )
-        return pool_info
-
-    def get_virtual_machine_configuration(self, pool_name: str) -> dict:
-        pool_info = self.get_pool_full_info(pool_name)
-        scale_settings = pool_info.scale_settings
-        scaling = "autoscale" if scale_settings.auto_scale else "fixed"
-        vm_config = (
-            pool_info.deployment_configuration.virtual_machine_configuration
-        )
-        pool_container = (
-            vm_config.container_configuration.container_image_names
-        )
-        container_image_name = pool_container[0].split("://")[-1]
-        container_registry = (
-            vm_config.container_configuration.container_registries[0]
-        )
-        return {
-            "container_image_name": container_image_name,
-            "registry_server": container_registry.registry_server,
-            "user_name": container_registry.user_name,
-            "scaling": scaling,
-        }
-
-    def delete_pool(self, pool_name: str) -> None:
-        """Delete the specified pool from Azure Batch.
-
-        Args:
-            pool_name (str): name of Batch Pool to delete
-        """
-        helpers.delete_pool(
-            resource_group_name=self.resource_group_name,
-            account_name=self.account_name,
-            pool_name=pool_name,
-            batch_mgmt_client=self.batch_mgmt_client,
-        )
-
-    def list_blob_files(self, blob_container: str = None):
-        if not self.mounts and blob_container is None:
-            logger.warning(
-                "Please specify a blob container or have mounts associated with the client."
-            )
-            return None
-        if blob_container:
-            logger.debug(f"Listing blobs in {blob_container}")
-            filenames = helpers.list_blobs_flat(
-                container_name=blob_container,
-                blob_service_client=self.blob_service_client,
-                verbose=False,
-            )
-        elif self.mounts:
-            logger.debug("Looping through mounts.")
-            filenames = []
-            for mount in self.mounts:
-                _files = helpers.list_blobs_flat(
-                    container_name=mount[0],
-                    blob_service_client=self.blob_service_client,
-                    verbose=False,
-                )
-                filenames += _files
-        return filenames
-
-    def delete_blob_file(self, blob_name, container_name):
-        logger.debug(f"Deleting blob {blob_name} from {container_name}.")
-        helpers.delete_blob_snapshots(
-            blob_name, container_name, self.blob_service_client
-        )
-        logger.debug(f"Deleted {blob_name}.")
-
-    def delete_blob_folder(self, folder_path, container_name):
-        logger.debug(f"Deleting files in {folder_path} folder.")
-        helpers.delete_blob_folder(
-            folder_path, container_name, self.blob_service_client
-        )
-        logger.debug(f"Deleted folder {folder_path}.")
-
-    def mark_job_completed_after_tasks_run(
-        self,
-        job_id: str,
-        mark_complete: bool = True,
-    ):
-        helpers.mark_job_completed_after_tasks_run(
-            job_id=job_id,
-            pool_id=self.pool_name,
-            batch_client=self.batch_client,
-            mark_complete=mark_complete,
-        )
+import datetime
+import json
+import logging
+import os
+from time import sleep
+
+from azure.common.credentials import ServicePrincipalCredentials
+from azure.core.exceptions import HttpResponseError
+from azure.identity import (
+    ClientSecretCredential,
+    DefaultAzureCredential,
+    EnvironmentCredential,
+    ManagedIdentityCredential,
+)
+
+from cfa_azure import helpers
+
+logger = logging.getLogger(__name__)
+
+
+class AzureClient:
+    def __init__(self, config_path: str, credential_method: str = "identity", use_env_vars: bool = False):
+        """Azure Client for interacting with Azure Batch, Container Registries and Blob Storage
+
+        Args:
+            config_path (str): path to configuration toml file
+            credential_method (str): how to authenticate to Azure. Choices are 'identity', 'sp', and 'env'. Default 'identity'.
+            use_env_vars (bool): set to True to load configuration from environment variables
+
+            credential_method details:
+                        - 'identity' uses managed identity linked to VM
+                        - 'sp' uses service principal from config/env
+                        - 'env' uses environment credential based on env variables
+
+        Returns:
+            AzureClient object
+        """
+        self.config_path = config_path
+        self.credential_method = credential_method
+        self.debug = None
+        self.scaling = None
+        self.input_container_name = None
+        self.output_container_name = None
+        self.files = []
+        self.task_id_max = 0
+        self.jobs = set()
+        self.container_registry_server = None
+        self.registry_url = None
+        self.container_image_name = None
+        self.full_container_name = None
+        self.input_mount_dir = None
+        self.output_mount_dir = None
+        self.mounts = []
+        self.mount_container_clients = []
+        self.pool_parameters = None
+        self.timeout = None
+        self.save_logs_to_blob = None
+        self.logs_folder = "stdout_stderr"
+
+        logger.debug("Attributes initialized in client.")
+
+        if not config_path and not use_env_vars:
+            raise Exception(
+                "No configuration method specified. Please provide a config path or set `use_env_vars=True` to load settings from environment variables."
+            )
+
+        # extract credentials using environment variables
+        elif use_env_vars:
+            try:
+                missing_vars = helpers.check_env_req()
+                if missing_vars:
+                    raise ValueError(
+                        f"Missing required environment variables: {', '.join(missing_vars)}"
+                    )
+
+                # Construct self.config with a nested structure
+                self.config = {
+                    "Authentication": {
+                        "subscription_id": os.getenv("AZURE_SUBSCRIPTION_ID"),
+                        "resource_group": os.getenv("AZURE_RESOURCE_GROUP"),
+                        "user_assigned_identity": os.getenv(
+                            "AZURE_USER_ASSIGNED_IDENTITY"
+                        ),
+                        "tenant_id": os.getenv("AZURE_TENANT_ID"),
+                        "batch_application_id": os.getenv(
+                            "AZURE_BATCH_APPLICATION_ID"
+                        ),
+                        "batch_object_id": os.getenv("AZURE_BATCH_OBJECT_ID"),
+                        "sp_application_id": os.getenv(
+                            "AZURE_SP_APPLICATION_ID"
+                        ),
+                        "vault_url": os.getenv("AZURE_VAULT_URL"),
+                        "vault_sp_secret_id": os.getenv(
+                            "AZURE_VAULT_SP_SECRET_ID"
+                        ),
+                        "subnet_id": os.getenv("AZURE_SUBNET_ID"),
+                    },
+                    "Batch": {
+                        "batch_account_name": os.getenv(
+                            "AZURE_BATCH_ACCOUNT_NAME"
+                        ),
+                        "batch_service_url": os.getenv(
+                            "AZURE_BATCH_SERVICE_URL"
+                        ),
+                        "pool_vm_size": os.getenv("AZURE_POOL_VM_SIZE"),
+                    },
+                    "Storage": {
+                        "storage_account_name": os.getenv(
+                            "AZURE_STORAGE_ACCOUNT_NAME"
+                        ),
+                        "storage_account_url": os.getenv(
+                            "AZURE_STORAGE_ACCOUNT_URL"
+                        ),
+                    },
+                }
+                logger.debug(
+                    "Config loaded from environment variables with nested structure."
+                )
+            except ValueError as e:
+                logger.error("Environment variable setup failed: %s", e)
+                raise e
+
+        else:
+            try:
+                # load config file
+                self.config = helpers.read_config(config_path)
+                logger.debug("config loaded")
+
+                # Check config requirements
+                if not helpers.check_config_req(self.config):
+                    print(
+                        "Configuration file is missing required keys. Some functionality may not work as expected."
+                    )
+            except FileNotFoundError:
+                logger.error(
+                    "Configuration file not found at path: %s", config_path
+                )
+                raise
+            except ValueError as e:
+                logger.error("Configuration file setup failed: %s", e)
+                raise
+
+        # extract info from config
+        try:
+            self.account_name = self.config["Batch"]["batch_account_name"]
+            if not self.account_name:
+                raise KeyError("Batch account name not found in config.")
+            logger.debug("Batch account name loaded: %s", self.account_name)
+        except Exception:
+            logger.warning("Could not find batch account name in config.")
+
+        try:
+            self.resource_group_name = self.config["Authentication"][
+                "resource_group"
+            ]
+        except Exception:
+            logger.warning("Could not find resource group name in config.")
+
+        # get credentials
+        if "identity" in self.credential_method.lower():
+            self.cred = ManagedIdentityCredential()
+        elif "sp" in self.credential_method.lower():
+            if "sp_secrets" not in self.config["Authentication"].keys():
+                sp_secret = helpers.get_sp_secret(
+                    self.config, DefaultAzureCredential()
+                )
+            self.cred = ClientSecretCredential(
+                tenant_id=self.config["Authentication"]["tenant_id"],
+                client_id=self.config["Authentication"]["sp_application_id"],
+                client_secret=sp_secret,
+            )
+        elif "env" in self.credential_method.lower():
+            keys = os.environ.keys()
+            if (
+                "AZURE_TENANT_ID" not in keys
+                or "AZURE_CLIENT_ID" not in keys
+                or "AZURE_CLIENT_SECRET" not in keys
+            ):
+                logger.error(
+                    "Could not find AZURE_TENANT_ID, AZURE_CLIENT_ID or AZURE_CLIENT_SECRET environment variables."
+                )
+                raise Exception(
+                    "Could not find AZURE_TENANT_ID, AZURE_CLIENT_ID or AZURE_CLIENT_SECRET environment variables."
+                )
+            else:
+                self.cred = EnvironmentCredential()
+        else:
+            raise Exception(
+                "please choose a credential_method from 'identity', 'sp', 'ext_user', 'env' and try again."
+            )
+
+        if "sp_secrets" not in self.config["Authentication"].keys():
+            sp_secret = helpers.get_sp_secret(self.config, self.cred)
+        self.secret_cred = ClientSecretCredential(
+            tenant_id=self.config["Authentication"]["tenant_id"],
+            client_id=self.config["Authentication"]["sp_application_id"],
+            client_secret=sp_secret,
+        )
+        self.batch_cred = ServicePrincipalCredentials(
+            client_id=self.config["Authentication"]["sp_application_id"],
+            tenant=self.config["Authentication"]["tenant_id"],
+            secret=sp_secret,
+            resource="https://batch.core.windows.net/",
+        )
+
+        logger.debug(f"generated credentials from {credential_method}.")
+        
+        # create blob service account
+
+        self.blob_service_client = helpers.get_blob_service_client(
+            self.config, self.cred
+        )
+        logger.debug("generated Blob Service Client.")
+
+        # create batch mgmt client
+        self.batch_mgmt_client = helpers.get_batch_mgmt_client(
+            self.config, self.secret_cred
+        )
+        logger.debug("generated Batch Management Client.")
+
+        # create batch service client
+        self.batch_client = helpers.get_batch_service_client(
+            self.config, self.batch_cred
+        )
+        logger.info("Client initialized! Happy coding!")
+
+    def set_debugging(self, debug: bool) -> None:
+        """required method that determines whether debugging is on or off. Debug = True for 'on', debug = False for 'off'.
+
+        Args:
+            debug (bool): True to turn debugging on, False to turn debugging off.
+        """
+        if debug is not True and debug is not False:
+            logger.warning("Please use True or False to set debugging mode.")
+        elif debug is True:
+            self.debug = debug
+            logger.info("You turned debugging on.")
+            logger.info("This automatically disables autoscaling.")
+            self.scaling = "fixed"
+            logger.info("*" * 50)
+            logger.info(
+                "Jobs must be closed manually. Any jobs left running will continue to be billed as resources, which can rack up cloud costs."
+            )
+            logger.info("*" * 50)
+        elif debug is False:
+            self.debug = debug
+            logger.debug("Debugging turned off.")
+
+    def set_pool_info(
+        self,
+        mode: str,
+        max_autoscale_nodes: int = 3,
+        autoscale_formula_path: str = None,
+        timeout=60,
+        dedicated_nodes=0,
+        low_priority_nodes=1,
+        cache_blobfuse: bool = True,
+        task_slots_per_node: int = 1,
+        availability_zones: bool = False,
+        use_hpc_image: bool = False,
+        ) -> None:
+        """Sets the scaling mode of the client, either "fixed" or "autoscale".
+        If "fixed" is selected, debug must be turned off.
+        If "autoscale" is selected, an autoscale formula path must be provided.
+        Other options include timeout, number of dedicated nodes and number of low-priority nodes.
+
+        Args:
+            mode (str): scaling mode for Batch. Either "fixed" or "autoscale".
+            max_autoscale_nodes (int, optional): maximum number of nodes to scale up to for autoscaling pools. Used for default autoscale formula creation when no autoscale formula path provided.
+            autoscale_formula_path (str, optional): path to autoscale formula file if mode is autoscale. Defaults to None.
+            timeout (int, optional): length of time for tasks to run in pool. Defaults to 60.
+            dedicated_nodes (int, optional): number of dedicated nodes for the pool. Defaults to 1.
+            low_priority_nodes (int, optional): number of low priority nodes for the pool. Defaults to 0.
+            cache_blobfuse (bool): True to use blobfuse caching, False to download data from blobfuse every time. Defaults to True.
+            task_slots_per_node (int): number of task slots per node. Default 1.
+            availability_zones (bool): whether to use availability zones for the pool. True to use Availability Zones. False to stay Regional. Default False.
+            use_hpc_image (bool): whether to use a high performance compute image for nodes. Default False.
+        """
+        # check if debug and scaling mode match, otherwise alert the user
+        if self.debug is True and mode == "autoscale":
+            logger.debug(
+                "Debugging is set to True and autoscale is desired..."
+            )
+            logger.debug("This is not possible.")
+            logger.info(
+                "Either change debugging to False or set the scaling mode to fixed."
+            )
+            return None
+        if mode == "autoscale" and autoscale_formula_path is None:
+            use_default_autoscale_formula = True
+            self.debug = False
+            logger.debug(
+                "Autoscale will be used with the default autoscale formula."
+            )
+        else:
+            use_default_autoscale_formula = False
+            logger.debug("Autoscale formula provided by user.")
+
+        blob_config = []
+        if self.mounts:
+            for mount in self.mounts:
+                blob_config.append(
+                    helpers.get_blob_config(
+                        mount[0], mount[1], cache_blobfuse, self.config
+                    )
+                )
+                logger.debug(f"mount {mount} added to blob configuration.")
+
+        self.mount_config = helpers.get_mount_config(blob_config)
+        logger.debug("mount config saved to client.")
+        if mode == "fixed" or mode == "autoscale":
+            self.scaling = mode
+            self.autoscale_formula_path = autoscale_formula_path
+            self.timeout = timeout
+            self.dedicated_nodes = dedicated_nodes
+            self.low_priority_nodes = low_priority_nodes
+            # create batch_json with fixed
+            self.pool_parameters = helpers.get_pool_parameters(
+                mode=mode,
+                container_image_name=self.container_image_name,
+                container_registry_url=self.registry_url,
+                container_registry_server=self.container_registry_server,
+                config=self.config,
+                mount_config=self.mount_config,
+                credential=self.secret_cred,
+                autoscale_formula_path=autoscale_formula_path,
+                timeout=timeout,
+                dedicated_nodes=dedicated_nodes,
+                low_priority_nodes=low_priority_nodes,
+                use_default_autoscale_formula=use_default_autoscale_formula,
+                max_autoscale_nodes=max_autoscale_nodes,
+                task_slots_per_node=task_slots_per_node,
+                availability_zones=availability_zones,
+                use_hpc_image=use_hpc_image,
+            )
+            logger.debug("pool parameters generated")
+        else:
+            logger.warning("Please enter 'fixed' or 'autoscale' as the mode.")
+
+    def create_input_container(
+        self, name: str, input_mount_dir: str = "input"
+    ) -> None:
+        """Creates an input container in Blob Storage.
+
+        Args:
+            name (str): desired name of input container.
+            input_mount_dir (str, optional): the path of the input mount directory. Defaults to "input".
+        """
+        self.input_container_name = name
+        self.input_mount_dir = helpers.format_rel_path(input_mount_dir)
+        # add to self.mounts
+        self.mounts.append((name, self.input_mount_dir))
+        logger.debug(
+            f"Mounted {name} with relative mount dir {self.input_mount_dir}."
+        )
+        # create container and save the container client
+        self.in_cont_client = helpers.create_container(
+            self.input_container_name, self.blob_service_client
+        )
+        logger.debug("Created container client for input container.")
+
+    def create_output_container(
+        self, name: str, output_mount_dir: str = "output"
+    ) -> None:
+        """Creates an output container in Blob Storage.
+
+        Args:
+            name (str): desired name of output container.
+            output_mount_dir (str, optional): the path of the output mount directory. Defaults to "output".
+        """
+        self.output_container_name = name
+        self.output_mount_dir = helpers.format_rel_path(output_mount_dir)
+        # add to self.mounts
+        self.mounts.append((name, self.output_mount_dir))
+        logger.debug(
+            f"Mounted {name} with relative mount dir {self.output_mount_dir}."
+        )
+        # create_container and save the container client
+        self.out_cont_client = helpers.create_container(
+            self.output_container_name, self.blob_service_client
+        )
+        logger.debug("Created container client for output container.")
+
+    def create_blob_container(self, name: str, rel_mount_dir: str) -> None:
+        """Creates an output container in Blob Storage.
+
+        Args:
+            name (str): desired name of output container.
+            output_mount_dir (str, optional): the path of the output mount directory. Defaults to "output".
+        """
+        rel_mount_dir = helpers.format_rel_path(rel_mount_dir)
+        # add to self.mounts
+        self.mounts.append((name, rel_mount_dir))
+        logger.debug(
+            f"Mounted {name} with relative mount dir {rel_mount_dir}."
+        )
+        # create_container and save the container client
+        mount_container_client = helpers.create_container(
+            name, self.blob_service_client
+        )
+        self.mount_container_clients.append((name, mount_container_client))
+        logger.debug(f"Created container client for container {name}.")
+
+    def set_input_container(
+        self, name: str, input_mount_dir: str = "input"
+    ) -> None:
+        """Sets the input container to be used with the client.
+
+        Args:
+            name (str): name of input container
+            input_mount_dir (str, optional): input mount directory. Defaults to "input".
+        """
+        container_client = self.blob_service_client.get_container_client(
+            container=name
+        )
+        logger.debug(
+            "input container client generated from blob service client."
+        )
+        input_mount_dir = helpers.format_rel_path(input_mount_dir)
+        logger.debug("formatted relative mount directory.")
+        if not container_client.exists():
+            logger.warning(
+                f"Container [{name}] does not exist. Please create it if desired."
+            )
+        else:
+            self.input_container_name = name
+            self.input_mount_dir = input_mount_dir
+            self.in_cont_client = container_client
+            self.mounts.append((name, input_mount_dir))
+            logger.debug(f"Added input Blob container {name} to AzureClient.")
+
+    def set_output_container(
+        self, name: str, output_mount_dir: str = "output"
+    ) -> None:
+        """Sets the output container to be used with the client.
+
+        Args:
+            name (str): name of output container
+            output_mount_dir (str, optional): output mount directory. Defaults to "output".
+        """
+        output_mount_dir = helpers.format_rel_path(output_mount_dir)
+        logger.debug("formatted relative mount directory.")
+        container_client = self.blob_service_client.get_container_client(
+            container=name
+        )
+        logger.debug(
+            "output container client generated from blob service client."
+        )
+        if not container_client.exists():
+            logger.warning(
+                f"Container [{name}] does not exist. Please create it if desired."
+            )
+        else:
+            self.output_container_name = name
+            self.output_mount_dir = output_mount_dir
+            self.out_cont_client = container_client
+            self.mounts.append((name, output_mount_dir))
+            logger.debug(f"Added output Blob container {name} to AzureClient.")
+
+    def set_blob_container(self, name: str, rel_mount_dir: str) -> None:
+        """Sets the output container to be used with the client.
+
+        Args:
+            name (str): name of output container
+            rel_mount_dir (str, optional): relative mount directory.
+        """
+        rel_mount_dir = helpers.format_rel_path(rel_mount_dir)
+        logger.debug("formatted relative mount directory.")
+        container_client = self.blob_service_client.get_container_client(
+            container=name
+        )
+        logger.debug(
+            "Blob container client generated from blob service client."
+        )
+        if not container_client.exists():
+            logger.warning(
+                f"Container [{name}] does not exist. Please create it if desired."
+            )
+        else:
+            self.mounts.append((name, rel_mount_dir))
+            logger.debug(f"Added Blob container {name} to AzureClient.")
+
+    def update_containers(
+        self,
+        input_container_name: str,
+        output_container_name: str,
+        pool_name: str = None,
+        force_update: bool = False,
+    ) -> str | None:
+        """Changes the input and/or output containers mounted in an existing Azure batch pool
+
+        Args:
+            pool_name (str|None): pool to use for job. If None, will used self.pool_name from client. Default None.
+            input_container_name (str): unique identifier for the Blob storage container that will be mapped to /input path
+            output_container_name (str): unique identifier for the Blob storage container that will be mapped to /output path
+            force_update (bool): optional, deletes the existing pool without checking if it is already running any tasks
+        """
+        # Check if pool already exists
+        if not pool_name:
+            pool_name = self.pool_name
+        # Check if pool already exists
+        if helpers.check_pool_exists(
+            self.resource_group_name,
+            self.account_name,
+            pool_name,
+            self.batch_mgmt_client,
+        ):
+            if not force_update:
+                # Check how many jobs are currently running in pool
+                active_nodes = list(
+                    helpers.list_nodes_by_pool(
+                        pool_name=pool_name,
+                        config=self.config,
+                        node_state="running",
+                    )
+                )
+                if len(active_nodes) > 0:
+                    logger.error(
+                        f"There are {len(active_nodes)} compute nodes actively running tasks in pool {pool_name}. Please wait for jobs to complete or retry withy force_update=True."
+                    )
+                    return None
+
+            vm_configuration = self.get_virtual_machine_configuration(
+                pool_name
+            )
+            container_image_name = vm_configuration["container_image_name"]
+            self.scaling = vm_configuration["scaling"]
+            self.registry_url = None
+            self.container_registry_server = vm_configuration[
+                "registry_server"
+            ]
+            if "Container" not in self.config:
+                self.config["Container"] = {}
+            self.config["Container"][
+                "container_registry_username"
+            ] = vm_configuration["user_name"]
+
+            # Delete existing pool
+            logger.info(f"Deleting pool {pool_name}")
+            poller = helpers.delete_pool(
+                resource_group_name=self.resource_group_name,
+                account_name=self.account_name,
+                pool_name=pool_name,
+                batch_mgmt_client=self.batch_mgmt_client,
+            )
+            while not poller.done():
+                sleep(5.0)
+
+        else:
+            logger.info(f"Pool {pool_name} does not exist. New pool will be created.")
+            container_image_name=self.container_image_name
+            
+        if "pool_id" not in self.config["Batch"]:
+            self.config["Batch"]["pool_id"] = pool_name
+
+        # Recreate the pool
+        mount_config = [
+            {
+                "azureBlobFileSystemConfiguration": {
+                    "accountName": self.config["Storage"][
+                        "storage_account_name"
+                    ],
+                    "identityReference": {
+                        "resourceId": self.config["Authentication"][
+                            "user_assigned_identity"
+                        ]
+                    },
+                    "containerName": input_container_name,
+                    "blobfuseOptions": "",
+                    "relativeMountPath": "input",
+                }
+            },
+            {
+                "azureBlobFileSystemConfiguration": {
+                    "accountName": self.config["Storage"][
+                        "storage_account_name"
+                    ],
+                    "identityReference": {
+                        "resourceId": self.config["Authentication"][
+                            "user_assigned_identity"
+                        ]
+                    },
+                    "containerName": output_container_name,
+                    "blobfuseOptions": "",
+                    "relativeMountPath": "output",
+                }
+            },
+        ]
+        self.pool_parameters = helpers.get_pool_parameters(
+            mode=self.scaling,
+            container_image_name=container_image_name,
+            container_registry_url=self.registry_url,
+            container_registry_server=self.container_registry_server,
+            config=self.config,
+            mount_config=mount_config,
+        )
+        self.create_pool(pool_name)
+        return pool_name
+
+    def update_container_set(
+        self,
+        containers: list[dict],
+        pool_name: str = None,
+        force_update: bool = False,
+    ) -> str | None:
+        """Changes the input and/or output containers mounted in an existing Azure batch pool
+
+        Args:
+            pool_name (str|None): pool to use for job. If None, will used self.pool_name from client. Default None.
+            input_container_name (str): unique identifier for the Blob storage container that will be mapped to /input path
+            output_container_name (str): unique identifier for the Blob storage container that will be mapped to /output path
+            force_update (bool): optional, deletes the existing pool without checking if it is already running any tasks
+        """
+        # Check if pool already exists
+        if not pool_name:
+            pool_name = self.pool_name
+        # Check if pool already exists
+        if helpers.check_pool_exists(
+            self.resource_group_name,
+            self.account_name,
+            pool_name,
+            self.batch_mgmt_client,
+        ):
+            if not force_update:
+                # Check how many jobs are currently running in pool
+                active_nodes = list(
+                    helpers.list_nodes_by_pool(
+                        pool_name=pool_name,
+                        config=self.config,
+                        node_state="running",
+                    )
+                )
+                if len(active_nodes) > 0:
+                    logger.error(
+                        f"There are {len(active_nodes)} compute nodes actively running tasks in pool {pool_name}. Please wait for jobs to complete or retry withy force_update=True."
+                    )
+                    return None
+
+            vm_configuration = self.get_virtual_machine_configuration(
+                pool_name
+            )
+            container_image_name = vm_configuration["container_image_name"]
+            self.scaling = vm_configuration["scaling"]
+            self.registry_url = None
+            self.container_registry_server = vm_configuration[
+                "registry_server"
+            ]
+            if "Container" not in self.config:
+                self.config["Container"] = {}
+            self.config["Container"][
+                "container_registry_username"
+            ] = vm_configuration["user_name"]
+
+            # Delete existing pool
+            logger.info(f"Deleting pool {pool_name}")
+            poller = helpers.delete_pool(
+                resource_group_name=self.resource_group_name,
+                account_name=self.account_name,
+                pool_name=pool_name,
+                batch_mgmt_client=self.batch_mgmt_client,
+            )
+            while not poller.done():
+                sleep(5.0)
+
+        else:
+            logger.info(f"Pool {pool_name} does not exist. New pool will be created.")
+            container_image_name=self.container_image_name
+
+        if "pool_id" not in self.config["Batch"]:
+            self.config["Batch"]["pool_id"] = pool_name
+
+        # Recreate the pool
+        mount_config = []
+        for container in containers:
+            self.set_blob_container(
+                container["name"],
+                helpers.format_rel_path(container["relative_mount_dir"]),
+            )
+            mount_config.append(
+                {
+                    "azureBlobFileSystemConfiguration": {
+                        "accountName": self.config["Storage"][
+                            "storage_account_name"
+                        ],
+                        "identityReference": {
+                            "resourceId": self.config["Authentication"][
+                                "user_assigned_identity"
+                            ]
+                        },
+                        "containerName": container["name"],
+                        "blobfuseOptions": "",
+                        "relativeMountPath": helpers.format_rel_path(
+                            container["relative_mount_dir"]
+                        ),
+                    }
+                }
+            )
+
+        self.pool_parameters = helpers.get_pool_parameters(
+            mode=self.scaling,
+            container_image_name=container_image_name,
+            container_registry_url=self.registry_url,
+            container_registry_server=self.container_registry_server,
+            config=self.config,
+            mount_config=mount_config,
+            credential=self.cred,
+        )
+        self.create_pool(pool_name)
+        return pool_name
+
+    def update_scale_settings(
+        self,
+        scaling: str,
+        pool_name: str = None,
+        dedicated_nodes: int = None,
+        low_priority_nodes: int = None,
+        node_deallocation_option: int = None,
+        autoscale_formula_path: str = None,
+        evaluation_interval: str = None,
+    ) -> dict | None:
+        """Updates scale mode (fixed or autoscale) and related settings for an existing Azure batch pool
+
+        Args:
+            pool_name (str|None): pool to use for job. If None, will used self.pool_name from client. Default None.
+            dedicated_nodes (int): optional, the target number of dedicated compute nodes for the pool in fixed scaling mode. Defaults to None.
+            low_priority_nodes (int): optional, the target number of spot compute nodes for the pool in fixed scaling mode. Defaults to None.
+            node_deallocation_option (str): optional, determines what to do with a node and its running tasks after it has been selected for deallocation. Defaults to None.
+            autoscale_formula_path (str): optional, path to autoscale formula file if mode is autoscale. Defaults to None.
+            evaluation_interval (str): optional, how often Batch service should adjust pool size according to its autoscale formula. Defaults to 15 minutes.
+        """
+        if pool_name:
+            p_name = pool_name
+        elif self.pool_name:
+            p_name = self.pool_name
+        else:
+            logger.error("Please specify a pool and try again.")
+            raise Exception("Please specify a pool and try again.") from None
+        scale_settings = {}
+        self.scaling = scaling
+        if scaling == "autoscale":
+            # Autoscaling configuration
+            validation_errors = helpers.check_autoscale_parameters(
+                mode=scaling,
+                dedicated_nodes=dedicated_nodes,
+                low_priority_nodes=low_priority_nodes,
+                node_deallocation_option=node_deallocation_option,
+            )
+            if validation_errors:
+                logger.error(validation_errors)
+                raise Exception(validation_errors) from None
+            autoScalingParameters = {}
+            if autoscale_formula_path:
+                self.autoscale_formula_path = autoscale_formula_path
+                formula = helpers.get_autoscale_formula(
+                    filepath=autoscale_formula_path
+                )
+                if formula:
+                    autoScalingParameters["formula"] = formula
+            if evaluation_interval:
+                autoScalingParameters[
+                    "evaluationInterval"
+                ] = evaluation_interval
+            scale_settings["autoScale"] = autoScalingParameters
+        else:
+            validation_errors = helpers.check_autoscale_parameters(
+                mode=scaling,
+                autoscale_formula_path=autoscale_formula_path,
+                evaluation_interval=evaluation_interval,
+            )
+            if validation_errors:
+                logger.error(validation_errors)
+                raise Exception(validation_errors) from None
+            # Fixed scaling
+            fixedScalingParameters = {}
+            if dedicated_nodes:
+                fixedScalingParameters[
+                    "targetDedicatedNodes"
+                ] = dedicated_nodes
+            if low_priority_nodes:
+                fixedScalingParameters[
+                    "targetLowPriorityNodes"
+                ] = low_priority_nodes
+            if node_deallocation_option:
+                fixedScalingParameters[
+                    "nodeDeallocationOption"
+                ] = node_deallocation_option
+            scale_settings["fixedScale"] = fixedScalingParameters
+
+        if scale_settings:
+            pool_parameters = {"properties": {"scaleSettings": scale_settings}}
+            return helpers.update_pool(
+                pool_name=p_name,
+                pool_parameters=pool_parameters,
+                batch_mgmt_client=self.batch_mgmt_client,
+                account_name=self.account_name,
+                resource_group_name=self.resource_group_name,
+            )
+
+    def create_pool(self, pool_name: str) -> dict:
+        """Creates the pool for Azure Batch jobs
+
+        Args:
+            pool_name (str): name of pool to create
+
+        Raises:
+            error: error raised if pool already exists by this name.
+
+        Returns:
+            dict: dictionary with pool name and creation time.
+        """
+        if self.pool_parameters is None:
+            logger.exception(
+                "No pool information given. Please use `set_pool_info()` before running `create_pool()`."
+            )
+            raise Exception(
+                "No pool information given. Please use `set_pool_info()` before running `create_pool()`."
+            ) from None
+
+        start_time = datetime.datetime.now()
+        self.pool_name = pool_name
+
+        if self.scaling is None:
+            # set scaling
+            self.scaling = "autoscale"
+            # set autoscale formula from default
+        logger.info(
+            f"Attempting to create a pool with {(self.config)['Batch']['pool_vm_size']} VMs."
+        )
+        logger.info(
+            "Verify the size of the VM is appropriate for the use case."
+        )
+        print("Verify the size of the VM is appropriate for the use case.")
+        print("**Please use smaller VMs for dev/testing.**")
+        try:
+            self.batch_mgmt_client.pool.create(
+                resource_group_name=self.resource_group_name,
+                account_name=self.account_name,
+                pool_name=self.pool_name,
+                parameters=self.pool_parameters,
+            )
+            logger.info(f"Pool {pool_name!r} created.")
+        except HttpResponseError as error:
+            if "PropertyCannotBeUpdated" in error.message:
+                logger.warning(f"Pool {pool_name!r} already exists")
+            else:
+                raise error
+
+        end_time = datetime.datetime.now()
+        return {
+            "pool_id": pool_name,
+            "creation_time": round((end_time - start_time).total_seconds(), 2),
+        }
+
+    def upload_files(
+        self,
+        files: list,
+        container_name: str,
+        location_in_blob: str = "",
+        verbose: bool = False,
+    ) -> None:
+        """Uploads the files in the list to the input Blob storage container as stored in the client.
+
+        Args:
+            files (list): list of paths to files to upload
+            container_name (str): name of Blob Storage Container to upload file to
+            location (str): the location (folder) inside the Blob container. Uploaded to root if "". Default is "".
+            verbose (bool): whether to be verbose in uploaded files. Defaults to False
+        """
+        container_client = self.blob_service_client.get_container_client(
+            container=container_name
+        )
+        logger.debug(f"Container client generated for {container_name}.")
+        if not container_client.exists():
+            logger.error(
+                f"Blob container {container_name} does not exist. Please try again with an existing Blob container."
+            )
+            raise Exception(
+                f"Blob container {container_name} does not exist. Please try again with an existing Blob container."
+            ) from None
+
+        for file_name in files:
+            helpers.upload_blob_file(
+                filepath=file_name,
+                location=location_in_blob,
+                container_client=container_client,
+                verbose=verbose,
+            )
+            logger.debug("Finished running helpers.upload_blob_file().")
+        logger.debug("Uploaded all files in files list.")
+
+    def upload_files_in_folder(
+        self,
+        folder_names: list[str],
+        container_name: str,
+        include_extensions: str | list | None = None,
+        exclude_extensions: str | list | None = None,
+        location_in_blob: str = "",
+        verbose: bool = True,
+        force_upload: bool = True,
+    ) -> list[str]:
+        """Uploads all the files in folders provided
+
+        Args:
+            folder_names (list[str]): list of paths to folders
+            container_name (str): the name of the Blob container
+            include_extensions (str, list): a string or list of extensions desired for upload. Optional. Example: ".py" or [".py", ".csv"]
+            exclude_extensions (str, list): a string or list of extensions of files not to include in the upload. Optional. Example: ".py" or [".py", ".csv"]
+            location_in_blob (str): location (folder) to upload in Blob container. Will create the folder if it does not exist. Default is "" (root of Blob Container).
+            verbose (bool): whether to print the name of files uploaded. Default True.
+            force_upload (bool): whether to force the upload despite the file count in folder. Default False.
+
+        Returns:
+            list: list of all files uploaded
+        """
+        _files = []
+        for _folder in folder_names:
+            logger.debug(f"trying to upload folder {_folder}.")
+            _uploaded_files = helpers.upload_files_in_folder(
+                folder=_folder,
+                container_name=container_name,
+                include_extensions=include_extensions,
+                exclude_extensions=exclude_extensions,
+                location_in_blob=location_in_blob,
+                blob_service_client=self.blob_service_client,
+                verbose=verbose,
+                force_upload=force_upload,
+            )
+            _files += _uploaded_files
+        logger.debug(f"uploaded {_files}")
+        self.files += _files
+        return _files
+
+    def add_job(
+        self,
+        job_id: str,
+        pool_name: str | None = None,
+        save_logs_to_blob: str | None = None,
+        logs_folder: str | None = None,
+        task_retries: int = 0,
+    ) -> None:
+        """Adds a job to the pool and creates tasks based on input files.
+
+        Args:
+            job_id (str): name of job
+            pool_name (str|None): pool to use for job. If None, will used self.pool_name from client. Default None.
+            save_logs_to_blob (str): the name of the blob container. Must be mounted to the pool. Default None for no saving.
+            logs_folder (str): the folder structure to use when saving logs to blob. Default None will save to /stdout_stderr/ folder in specified blob container.
+            task_retries (int): number of times to retry a task that fails. Default 0.
+        """
+        # make sure the job_id does not have spaces
+        job_id_r = job_id.replace(" ", "")
+        logger.debug(f"job_id: {job_id_r}")
+
+        if pool_name:
+            p_name = pool_name
+            self.pool_name = pool_name
+        elif self.pool_name:
+            p_name = self.pool_name
+        else:
+            logger.error("Please specify a pool for the job and try again.")
+            raise Exception("Please specify a pool for the job and try again.")
+
+        self.save_logs_to_blob = save_logs_to_blob
+
+        if logs_folder is None:
+            self.logs_folder = "stdout_stderr"
+        else:
+            if logs_folder.startswith("/"):
+                logs_folder = logs_folder[1:]
+            if logs_folder.endswith("/"):
+                logs_folder = logs_folder[:-1]
+            self.logs_folder = logs_folder
+
+        # add the job to the pool
+        logger.debug(f"Attempting to add job {job_id_r}.")
+        helpers.add_job(
+            job_id=job_id_r,
+            pool_id=p_name,
+            batch_client=self.batch_client,
+            task_retries=task_retries,
+        )
+        self.jobs.add(job_id_r)
+
+    def add_task(
+        self,
+        job_id: str,
+        docker_cmd: list[str],
+        name_suffix: str = "",
+        use_uploaded_files: bool = False,
+        input_files: list[str] | None = None,
+        depends_on: list[str] | None = None,
+        run_dependent_tasks_on_fail: bool = False,
+        container: str = None,
+    ) -> list[str]:
+        """adds task to existing job.
+        If files have been uploaded, the docker command will be applied to each file.
+        If input files are specified, the docker command will be applied to only those files.
+        If no input files are specified, only the docker command will be run.
+
+        Args:
+            job_id (str): job id
+            docker_cmd (list[str]): docker command to run
+            name_suffix (str): suffix to add to task name for task identification. Default is an empty string.
+            use_uploaded_files (bool): whether to use uploaded files with the docker command. This will append the docker command with the names of the input files
+                and create a task for each input file uploaded or specified in input_files. Default is False.
+            input_files (list[str]): a list of file names. Each file will be assigned its own task and executed against the docker command provided. Default is [].
+            depends_on (list[str]): a list of tasks this task depends on. Default is None.
+            run_dependent_tasks_on_fail (bool): whether to run the dependent tasks if parent task fails. Default is False.
+            container (str): name of ACR container in form "registry_name/repo_name:tag_name". Default is None to use container attached to client.
+
+
+        Returns:
+            list: list of task IDs created
+        """
+        if use_uploaded_files:
+            if input_files:
+                in_files = input_files
+            elif self.files:
+                in_files = self.files
+            else:
+                logger.warning(
+                    "use_uploaded_files set to True but no input files found."
+                )
+        else:
+            in_files = None
+
+        if container is not None:
+            # check container exists
+            logger.debug("Checking the container exists.")
+            registry = container.split("/")[0]
+            repo_tag = container.split("/")[-1]
+            repo = repo_tag.split(":")[0]
+            tag = repo_tag.split(":")[-1]
+            container_name = helpers.check_azure_container_exists(
+                registry, repo, tag, credential=self.cred
+            )
+            if container_name is None:
+                raise ValueError(f"{container} does not exist.")
+        else:
+            if self.full_container_name is None:
+                logger.debug("Gettting full pool info")
+                pool_info = helpers.get_pool_full_info(
+                    self.resource_group_name,
+                    self.account_name,
+                    self.pool_name,
+                    self.batch_mgmt_client,
+                )
+                logger.debug("Generated full pool info.")
+                vm_config = (
+                    pool_info.deployment_configuration.virtual_machine_configuration
+                )
+                logger.debug("Generated VM config.")
+                pool_container = (
+                    vm_config.container_configuration.container_image_names
+                )
+                container_name = pool_container[0].split("://")[-1]
+                logger.debug(f"Container name set to {container_name}.")
+            else:
+                container_name = self.full_container_name
+                logger.debug(f"Container name set to {container_name}.")
+
+        if self.save_logs_to_blob:
+            rel_mnt_path = helpers.get_rel_mnt_path(
+                blob_name=self.save_logs_to_blob,
+                pool_name=self.pool_name,
+                resource_group_name=self.resource_group_name,
+                account_name=self.account_name,
+                batch_mgmt_client=self.batch_mgmt_client,
+            )
+            if rel_mnt_path != "ERROR!":
+                rel_mnt_path = "/" + helpers.format_rel_path(
+                    rel_path=rel_mnt_path
+                )
+        else:
+            rel_mnt_path = None
+
+        # get all mounts from pool info
+        self.mounts = helpers.get_pool_mounts(
+            self.pool_name,
+            self.resource_group_name,
+            self.account_name,
+            self.batch_mgmt_client,
+        )
+
+        # run tasks for input files
+        logger.debug("Adding tasks to job.")
+        task_ids = helpers.add_task_to_job(
+            job_id=job_id,
+            task_id_base=job_id,
+            docker_command=docker_cmd,
+            save_logs_rel_path=rel_mnt_path,
+            logs_folder=self.logs_folder,
+            name_suffix=name_suffix,
+            input_files=in_files,
+            mounts=self.mounts,
+            depends_on=depends_on,
+            run_dependent_tasks_on_fail=run_dependent_tasks_on_fail,
+            batch_client=self.batch_client,
+            full_container_name=container_name,
+            task_id_max=self.task_id_max,
+        )
+        self.task_id_max += 1
+        return task_ids
+
+    def monitor_job(self, job_id: str, timeout: str | None = None) -> None:
+        """monitor the tasks running in a job
+
+        Args:
+            job_id (str): job id
+        """
+        # monitor the tasks
+        logger.debug(f"starting to monitor job {job_id}.")
+        monitor = helpers.monitor_tasks(
+            job_id,
+            timeout,
+            self.batch_client,
+            self.resource_group_name,
+            self.account_name,
+            self.pool_name,
+            self.batch_mgmt_client,
+        )
+        print(monitor)
+
+        # delete job automatically if debug is false
+        if self.debug is False:
+            logger.info("Cleaning up - deleting job")
+            # Delete job
+            self.batch_client.job.delete(job_id)
+        elif self.debug is True:
+            logger.info("Job complete. Time to debug. Job not deleted.")
+            logger.info("**Remember to close out the job when debugging.**")
+
+    def check_job_status(self, job_id: str) -> None:
+        """checks various components of a job
+        - whether job exists
+        - prints number of completed tasks
+        - prints the state of a job: completed, activate, etc.
+
+        Args:
+            job_id (str): name of job
+        """
+        # whether job exists
+        logger.debug("Checking job exists.")
+        if helpers.check_job_exists(job_id, self.batch_client):
+            logger.debug(f"Job {job_id} exists.")
+            c_tasks = helpers.get_completed_tasks(job_id, self.batch_client)
+            logger.info("Task info:")
+            logger.info(c_tasks)
+            if helpers.check_job_complete(job_id, self.batch_client):
+                logger.info(f"Job {job_id} completed.")
+            else:
+                j_state = helpers.get_job_state(job_id, self.batch_client)
+                logger.info(f"Job in {j_state} state")
+        else:
+            logger.info(f"Job {job_id} does not exist.")
+
+    def delete_job(self, job_id: str) -> None:
+        """delete a specified job
+
+        Args:
+            job_id (str): job id of job to terminate and delete
+        """
+        logger.debug(f"Attempting to delete {job_id}.")
+        self.batch_client.job.delete(job_id)
+        logger.info(f"Job {job_id} deleted.")
+
+    def package_and_upload_dockerfile(
+        self,
+        registry_name: str,
+        repo_name: str,
+        tag: str,
+        path_to_dockerfile: str = "./Dockerfile",
+        use_device_code: bool = False,
+    ) -> str:
+        """package a docker container based on Dockerfile in repo and upload to specified location in Azure Container Registry
+
+        Args:
+            registry_name (str): name of registry in Azure CR
+            repo_name (str): name of repo within ACR
+            tag (str): tag for the uploaded docker container; ex: 'latest'
+            path_to_dockerfile (str): path to Dockerfile. Default is path to Dockerfile in root of repo.
+            use_device_code (bool): whether to use the flag --use_device_code for Azure CLI login. Default is False.
+
+        Returns:
+            str: full container name that was uploaded
+        """
+        self.full_container_name = helpers.package_and_upload_dockerfile(
+            registry_name, repo_name, tag, path_to_dockerfile, use_device_code
+        )
+        logger.debug("Completed package_and_upload_dockerfile() function.")
+        self.container_registry_server = f"{registry_name}.azurecr.io"
+        self.registry_url = f"https://{self.container_registry_server}"
+        self.container_image_name = f"https://{self.full_container_name}"
+        return self.full_container_name
+
+    def upload_docker_image(
+        self,
+        image_name: str,
+        registry_name: str,
+        repo_name: str,
+        tag: str,
+        use_device_code: bool = False,
+    ) -> str:
+        self.full_container_name = helpers.upload_docker_image(
+            image_name, registry_name, repo_name, tag, use_device_code
+        )
+        logger.debug("Completed package_and_upload_docker_image() function.")
+        self.container_registry_server = f"{registry_name}.azurecr.io"
+        self.registry_url = f"https://{self.container_registry_server}"
+        self.container_image_name = f"https://{self.full_container_name}"
+        return self.full_container_name
+
+    def set_azure_container(
+        self, registry_name: str, repo_name: str, tag_name: str
+    ) -> str:
+        """specify the container in ACR to use without packaging and uploading the docker container from local.
+
+        Args:
+            registry_name (str): the name of the registry in Azure Container Registry
+            repo_name (str): the name of the repo
+            tag_name (str): the tag name
+
+        Returns:
+            str: full name of container
+        """
+        # check full_container_name exists in ACR
+        container_name = helpers.check_azure_container_exists(
+            registry_name, repo_name, tag_name, credential=self.cred
+        )
+        if container_name is not None:
+            self.container_registry_server = f"{registry_name}.azurecr.io"
+            self.registry_url = f"https://{self.container_registry_server}"
+            self.container_image_name = f"https://{container_name}"
+            self.full_container_name = container_name
+            logger.debug("ACR container set.")
+            return self.full_container_name
+        else:
+            logger.warning("ACR container does not exist.")
+            return None
+
+    def download_file(
+        self,
+        src_path: str,
+        dest_path: str,
+        container_name: str = None,
+        do_check: bool = True,
+    ) -> None:
+        """download a file from Blob storage
+
+        Args:
+            src_path (str):
+                Path within the container to the desired file (including filename)
+            dest_path (str):
+                Path to desired location to save the downloaded file
+            container_name (str):
+                Name of the storage container containing the file to be downloaded.
+            do_check (bool):
+                Whether or not to do an existence check\
+        """
+        # use the output container client by default for downloading files
+        logger.debug(f"Creating container client for {container_name}.")
+        c_client = self.blob_service_client.get_container_client(
+            container=container_name
+        )
+
+        logger.debug("Attempting to download file.")
+        helpers.download_file(c_client, src_path, dest_path, do_check)
+
+    def download_directory(
+        self,
+        src_path: str,
+        dest_path: str,
+        container_name: str,
+        include_extensions: str | list | None = None,
+        exclude_extensions: str | list | None = None,
+        verbose=True,
+    ) -> None:
+        """download a whole directory from Azure Blob Storage
+
+        Args:
+        src_path (str):
+            Prefix of the blobs to download
+        dest_path (str):
+            Path to the directory in which to store the downloads
+        container_name (str):
+            name of Blob container
+        include_extensions (str, list, None):
+            a string or list of extensions to include in the download. Optional.
+        exclude_extensions (str, list, None):
+            a string of list of extensions to exclude from the download. Optional.
+        verbose (bool):
+            a Boolean whether to print file names when downloaded.
+        """
+        logger.debug("Attempting to download directory.")
+        helpers.download_directory(
+            container_name,
+            src_path,
+            dest_path,
+            self.blob_service_client,
+            include_extensions,
+            exclude_extensions,
+            verbose,
+        )
+        logger.debug("finished call to download")
+
+    def set_pool(self, pool_name: str) -> None:
+        """checks if pool exists and if it does, it gets assigned to the client
+
+        Args:
+            pool_name (str): name of pool
+        """
+        # check if pool exists
+        if helpers.check_pool_exists(
+            self.resource_group_name,
+            self.account_name,
+            pool_name,
+            self.batch_mgmt_client,
+        ):
+            self.pool_name = pool_name
+            _info = helpers.get_pool_info(
+                self.resource_group_name,
+                self.account_name,
+                pool_name,
+                self.batch_mgmt_client,
+            )
+            vm_size = str(json.loads(_info)["vm_size"])
+            logger.info(f"Pool {pool_name} uses {vm_size} VMs.")
+            logger.info("Make sure the VM size matches the use case.\n")
+        else:
+            logger.warning(f"Pool {pool_name} does not exist.")
+            logger.info("Choose an existing pool or create a new pool.")
+
+    def get_pool_info(self) -> dict:
+        """Retrieve information about pool used by client.
+
+        Returns:
+            dict: dictionary of pool information
+        """
+        pool_info = helpers.get_pool_info(
+            self.resource_group_name,
+            self.account_name,
+            self.pool_name,
+            self.batch_mgmt_client,
+        )
+        return pool_info
+
+    def get_pool_full_info(self, pool_name: str = None) -> dict:
+        """Retrieve full information about pool used by client.
+
+        Returns:
+        - dict: instance of batch_mgmt_client.pool.get()
+
+        """
+        if not pool_name:
+            pool_name = self.pool_name
+        pool_info = helpers.get_pool_full_info(
+            self.resource_group_name,
+            self.account_name,
+            pool_name,
+            self.batch_mgmt_client,
+        )
+        return pool_info
+
+    def get_virtual_machine_configuration(self, pool_name: str) -> dict:
+        pool_info = self.get_pool_full_info(pool_name)
+        scale_settings = pool_info.scale_settings
+        scaling = "autoscale" if scale_settings.auto_scale else "fixed"
+        vm_config = (
+            pool_info.deployment_configuration.virtual_machine_configuration
+        )
+        pool_container = (
+            vm_config.container_configuration.container_image_names
+        )
+        container_image_name = pool_container[0].split("://")[-1]
+        container_registry = (
+            vm_config.container_configuration.container_registries[0]
+        )
+        return {
+            "container_image_name": container_image_name,
+            "registry_server": container_registry.registry_server,
+            "user_name": container_registry.user_name,
+            "scaling": scaling,
+        }
+
+    def delete_pool(self, pool_name: str) -> None:
+        """Delete the specified pool from Azure Batch.
+
+        Args:
+            pool_name (str): name of Batch Pool to delete
+        """
+        helpers.delete_pool(
+            resource_group_name=self.resource_group_name,
+            account_name=self.account_name,
+            pool_name=pool_name,
+            batch_mgmt_client=self.batch_mgmt_client,
+        )
+
+    def list_blob_files(self, blob_container: str = None):
+        if not self.mounts and blob_container is None:
+            logger.warning(
+                "Please specify a blob container or have mounts associated with the client."
+            )
+            return None
+        if blob_container:
+            logger.debug(f"Listing blobs in {blob_container}")
+            filenames = helpers.list_blobs_flat(
+                container_name=blob_container,
+                blob_service_client=self.blob_service_client,
+                verbose=False,
+            )
+        elif self.mounts:
+            logger.debug("Looping through mounts.")
+            filenames = []
+            for mount in self.mounts:
+                _files = helpers.list_blobs_flat(
+                    container_name=mount[0],
+                    blob_service_client=self.blob_service_client,
+                    verbose=False,
+                )
+                filenames += _files
+        return filenames
+
+    def delete_blob_file(self, blob_name, container_name):
+        logger.debug(f"Deleting blob {blob_name} from {container_name}.")
+        helpers.delete_blob_snapshots(
+            blob_name, container_name, self.blob_service_client
+        )
+        logger.debug(f"Deleted {blob_name}.")
+
+    def delete_blob_folder(self, folder_path, container_name):
+        logger.debug(f"Deleting files in {folder_path} folder.")
+        helpers.delete_blob_folder(
+            folder_path, container_name, self.blob_service_client
+        )
+        logger.debug(f"Deleted folder {folder_path}.")
+
+    def mark_job_completed_after_tasks_run(
+        self,
+        job_id: str,
+        mark_complete: bool = True,
+    ):
+        helpers.mark_job_completed_after_tasks_run(
+            job_id=job_id,
+            pool_id=self.pool_name,
+            batch_client=self.batch_client,
+            mark_complete=mark_complete,
+        )