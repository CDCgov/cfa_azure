--- conflicted
+++ resolved
@@ -1,2172 +1,2152 @@
-# import modules for use
-import datetime
-import json
-import logging
-import os
-import subprocess as sp
-import time
-from os import path, walk
-from pathlib import Path
-from datetime import datetime as dt
-from zoneinfo import ZoneInfo as zi
-
-import docker
-import numpy as np
-import pandas as pd
-import toml
-import yaml
-from azure.batch import BatchServiceClient
-import azure.batch.models as batchmodels
-from azure.common.credentials import ServicePrincipalCredentials
-from azure.containerregistry import ContainerRegistryClient
-from azure.core.exceptions import HttpResponseError
-from azure.identity import ClientSecretCredential, DefaultAzureCredential
-from azure.keyvault.secrets import SecretClient
-from azure.mgmt.batch import BatchManagementClient
-from azure.storage.blob import BlobServiceClient, ContainerClient
-from docker.errors import DockerException
-from yaml import SafeLoader, dump, load
-
-logger = logging.getLogger(__name__)
-
-
-def read_config(config_path: str = "./configuration.toml"):
-    """takes in a path to a configuration toml file and returns it as a json object
-
-    Args:
-        config_path (str): path to configuration toml file
-
-    Returns:
-        dict: json object with configuration info extracted from config file
-
-    Example:
-        config = read_config("/path/to/config.toml")
-    """
-    # print("Attempting to read configuration from:", config_path)
-    try:
-        config = toml.load(config_path)
-        logger.debug("Configuration file loaded.")
-        return config
-    except FileNotFoundError as e:
-        logger.warning(
-            "Configuration file not found. Make sure the location (path) is correct."
-        )
-        logger.exception(e)
-        raise FileNotFoundError(f"could not find file {config_path}") from None
-    except Exception as e:
-        logger.warning(
-            "Error occurred while loading the configuration file. Check file format and contents."
-        )
-        logger.exception(e)
-        raise Exception("Error occurred while loading the configuration file. Check file format and contents.") from None
-
-
-def create_container(container_name: str, blob_service_client: object):
-    """creates a Blob container if not exists
-
-    Args:
-        container_name (str): user specified name for Blob container
-        blob_service_client (object): BlobServiceClient object
-
-    Returns:
-       object: ContainerClient object
-    """
-    logger.debug(f"Attempting to create or access container: {container_name}")
-    container_client = blob_service_client.get_container_client(
-        container=container_name
-    )
-    if not container_client.exists():
-        container_client.create_container()
-        logger.debug(f"Container [{container_name}] created successfully.")
-    else:
-        logger.debug(
-            f"Container [{container_name}] already exists. No action needed."
-        )
-    return container_client
-
-
-def get_autoscale_formula(filepath: str = None, text_input: str = None):
-    """takes in a file to autoscale file or a "static" text input, reads and returns an autoscale formula.
-    If neither are found, it will look for a file named autoscale_formula.txt and return its string output.
-
-    Args:
-        filepath (str): a path to an autoscale formula file. Default is None.
-        text_input (str): a string input of the autoscale formula. Default is None.
-    Returns:
-        str: autoscale formula
-    """
-    # print("Retrieving autoscale formula...")
-    if filepath is None and text_input is None:
-        # get default autoscale formula:
-        autoscale_text = generate_autoscale_formula()
-        logger.debug(
-            "Default autoscale formula used. Please provide a path to autoscale formula to sepcify your own formula."
-        )
-        return autoscale_text
-    elif filepath is not None:
-        try:
-            with open(filepath, "r") as autoscale_text:
-                logger.debug(
-                    f"Autoscale formula successfully read from {filepath}."
-                )
-                return autoscale_text.read()
-        except Exception:
-            logger.error(
-                f"Error reading autoscale formula from {filepath}. Check file path and permissions."
-            )
-            raise Exception(f"Error reading autoscale formula from {filepath}. Check file path and permissions.") from None
-    elif text_input is not None:
-        logger.debug("Autoscale formula provided via text input.")
-        return text_input
-
-
-def get_sp_secret(config: dict):
-    """gets the user's secret from the keyvault based on config
-
-    Args:
-        config (dict): contains configuration info
-
-    Returns:
-        str: service principal secret
-
-    Example:
-        sp_secret = get_sp_secret(config)
-    """
-    logger.debug("Attempting to retrieve Azure credential.")
-    try:
-        user_credential = DefaultAzureCredential()
-        logger.debug("Credential obtained.")
-    except Exception as e:
-        logger.error("Error obtaining credential:", e)
-        raise e
-
-    logger.debug("Attempting to establish secret client.")
-    try:
-        secret_client = SecretClient(
-            vault_url=config["Authentication"]["vault_url"],
-            credential=user_credential,
-        )
-        logger.debug("Secret client initialized.")
-    except KeyError as e:
-        logger.error("Error:", e, "Key not found in configuration.")
-        raise e
-
-    logger.debug("Attempting to retrieve Service Principal secret.")
-    try:
-        sp_secret = secret_client.get_secret(
-            config["Authentication"]["vault_sp_secret_id"]
-        ).value
-        logger.debug("Service principal secret successfully retrieved.")
-        return sp_secret
-    except Exception as e:
-        logger.error("Error retrieving secret:", e)
-        logger.warning(
-            "Check that vault_uri and vault_sp_secret_id are correctly configured in the config file."
-        )
-        raise e
-
-
-def get_sp_credential(config: dict):
-    """gets the user's credentials based on their secret and config file
-
-    Args:
-        config (dict): contains configuration info
-
-    Returns:
-        class: client credential for Azure Blob Service Client
-    """
-    logger.debug("Attempting to obtain service principal credentials...")
-    sp_secret = get_sp_secret(config)
-    try:
-        sp_credential = ClientSecretCredential(
-            tenant_id=config["Authentication"]["tenant_id"],
-            client_id=config["Authentication"]["sp_application_id"],
-            client_secret=sp_secret,
-        )
-        logger.debug("Service principal credentials obtained successfully.")
-        return sp_credential
-    except KeyError as e:
-        logger.error(
-            f"Configuration error: '{e}' does not exist in the config file. Please add it in the Authentication section.",
-        )
-        raise e
-
-
-def get_blob_service_client(config: dict):
-    """establishes Blob Service Client using credentials
-
-    Args:
-        config (dict): contains configuration info
-
-    Returns:
-        class: an instance of BlobServiceClient
-    """
-    logger.debug("Initializing Blob Service Client...")
-    sp_credential = get_sp_credential(config)
-    try:
-        blob_service_client = BlobServiceClient(
-            account_url=config["Storage"]["storage_account_url"],
-            credential=sp_credential,
-        )
-        logger.debug("Blob Service Client successfully created.")
-        return blob_service_client
-    except KeyError as e:
-        logger.error(
-            f"Configuration error: '{e}' does not exist in the config file. Please add it in the Storage section.",
-        )
-        raise e
-
-
-def get_batch_mgmt_client(config: dict):
-    """establishes a Batch Management Client based on credentials and config file
-
-    Args:
-        config (dict): config dictionary
-
-    Returns:
-        class: an instance of the Batch Management Client
-    """
-    logger.debug("Initializing Batch Management Client...")
-    sp_credential = get_sp_credential(config)
-    try:
-        batch_mgmt_client = BatchManagementClient(
-            credential=sp_credential,
-            subscription_id=config["Authentication"]["subscription_id"],
-        )
-        logger.debug("Batch Management Client successfully created.")
-        return batch_mgmt_client
-    except KeyError as e:
-        logger.error(
-            f"Configuration error: '{e}' does not exist in the config file. Please add it to the Authentication section.",
-        )
-        raise e
-
-
-def create_blob_containers(
-    blob_service_client: BlobServiceClient,
-    input_container_name: str = None,
-    output_container_name: str = None,
-):
-    """creates the input and output Blob containers based on given names
-
-    Args:
-        blob_service_client (object): an instance of the Batch Management Client
-        input_container_name (str): user specified name for input container. Default is None.
-        output_container_name (str): user specified name for output container. Default is None.
-    """
-    # print("Preparing to create blob containers...")
-    if input_container_name:
-        logger.info(
-            f"Attempting to create input container: '{input_container_name}'..."
-        )
-        create_container(input_container_name, blob_service_client)
-    else:
-        logger.warning(
-            "Input container name not specified. Skipping input container creation."
-        )
-
-    if output_container_name:
-        logger.info(
-            f"Attempting to create output container: '{output_container_name}'..."
-        )
-        create_container(output_container_name, blob_service_client)
-    else:
-        logger.warning(
-            "Output container name not specified. Skipping output container creation."
-        )
-
-
-def get_batch_pool_json(
-    input_container_name: str,
-    output_container_name: str,
-    config: dict,
-    autoscale_formula_path:str=None,
-    autoscale_evaluation_interval: str = "PT5M",
-    fixedscale_resize_timeout: str = "PT15M",
-    container_image_name:str=None
-):
-    """creates a json output with various components needed for batch pool creation
-
-    Args:
-        input_container_name (str): user specified name for input container
-        output_container_name (str): user specified name for input container
-        config (dict): config dictionary
-        autoscale_formula_path (str): path to the autoscale formula
-
-    Returns:
-        json: relevant information for Batch pool creation
-    """
-    logger.debug("Preparing batch pool configuration...")
-    # User-assigned identity for the pool
-    user_identity = {
-        "type": "UserAssigned",
-        "userAssignedIdentities": {
-            config["Authentication"]["user_assigned_identity"]: {
-                "clientId": config["Authentication"]["batch_application_id"],
-                "principalId": config["Authentication"]["batch_object_id"],
-            }
-        },
-    }
-    logger.debug("User identity configuration prepared.")
-
-    # Network configuration with no public IP and virtual network
-    network_config = {
-        "subnetId": config["Authentication"]["subnet_id"],
-        "publicIPAddressConfiguration": {"provision": "NoPublicIPAddresses"},
-        "dynamicVnetAssignmentScope": "None",
-    }
-    logger.debug("Network configuration prepared.")
-
-    # Virtual machine configuration
-    deployment_config = {
-        "virtualMachineConfiguration": {
-            "imageReference": {
-                "publisher": "microsoft-azure-batch",
-                "offer": "ubuntu-server-container",
-                "sku": "20-04-lts",
-                "version": "latest",
-            },
-<<<<<<< HEAD
-            "nodeAgentSkuId": "batch.node.ubuntu 20.04"
-=======
-            "nodeAgentSkuId": "batch.node.ubuntu 20.04",
-            "containerConfiguration": {
-                "type": "dockercompatible",
-                "containerImageNames": [
-                    config["Container"]["container_image_name"]
-                ],
-                "containerRegistries": [
-                    {
-                        "registryUrl": container_registry_url,
-                        "userName": config["Authentication"][
-                            "sp_application_id"
-                        ],
-                        "password": get_sp_secret(config),
-                        "registryServer": container_registry_server,
-                    }
-                ],
-            },
->>>>>>> 5443bde2
-        }
-    }
-    if container_image_name:
-        container_configuration = {
-            "type": "dockercompatible",
-            "containerImageNames": [container_image_name],
-            "containerRegistries": [
-                {
-                    "registryServer": config["Container"][
-                        "container_registry_url"
-                    ],
-                    "userName": config["Container"][
-                        "container_registry_username"
-                    ],
-                    "password": config["Container"][
-                        "container_registry_password"
-                    ]
-                }
-            ]
-        }
-        deployment_config['virtualMachineConfiguration']['containerConfiguration'] = container_configuration
-    logger.debug("VM and container configurations prepared.")
-
-    # Mount configuration
-    mount_config = [
-        {
-            "azureBlobFileSystemConfiguration": {
-                "accountName": config["Storage"]["storage_account_name"],
-                "identityReference": {
-                    "resourceId": config["Authentication"][
-                        "user_assigned_identity"
-                    ]
-                },
-                "containerName": input_container_name,
-                "blobfuseOptions": "",
-                "relativeMountPath": "input",
-            }
-        },
-        {
-            "azureBlobFileSystemConfiguration": {
-                "accountName": config["Storage"]["storage_account_name"],
-                "identityReference": {
-                    "resourceId": config["Authentication"][
-                        "user_assigned_identity"
-                    ]
-                },
-                "containerName": output_container_name,
-                "blobfuseOptions": "",
-                "relativeMountPath": "output",
-            }
-        },
-    ]
-    logger.debug("Mount configuration prepared.")
-
-    # Assemble the pool parameters JSON
-    logger.debug("Generating autoscale formula...")
-    pool_parameters = {
-        "identity": user_identity,
-        "properties": {
-            "vmSize": config["Batch"]["pool_vm_size"],
-            "interNodeCommunication": "Disabled",
-            "taskSlotsPerNode": 1,
-            "taskSchedulingPolicy": {"nodeFillType": "Spread"},
-            "deploymentConfiguration": deployment_config,
-            "networkConfiguration": network_config,
-            "resizeOperationStatus": {
-                "targetDedicatedNodes": 1,
-                "nodeDeallocationOption": "Requeue",
-                "resizeTimeout": fixedscale_resize_timeout,
-                "startTime": "2023-07-05T13:18:25.7572321Z",
-            },
-            "currentDedicatedNodes": 1,
-            "currentLowPriorityNodes": 0,
-            "targetNodeCommunicationMode": "Simplified",
-            "currentNodeCommunicationMode": "Simplified",
-            "mountConfiguration": mount_config,
-        },
-    }
-    if autoscale_formula_path:
-        pool_parameters['properties']['scaleSettings'] = {
-            # "fixedScale": {
-            #     "targetDedicatedNodes": 1,
-            #     "targetLowPriorityNodes": 0,
-            #     "resizeTimeout": "PT15M"
-            # }
-            "autoScale": {
-                "evaluationInterval": autoscale_evaluation_interval,
-                "formula": get_autoscale_formula(
-                    filepath=autoscale_formula_path
-                )
-            }
-        }
-
-    logger.debug("Batch pool parameters assembled.")
-
-    pool_id = config["Batch"]["pool_id"]
-    account_name = config["Batch"]["batch_account_name"]
-    resource_group_name = config["Authentication"]["resource_group"]
-    batch_json = {
-        "user_identity": user_identity,
-        "network_config": network_config,
-        "deployment_config": deployment_config,
-        "mount_config": mount_config,
-        "pool_parameters": pool_parameters,
-        "pool_id": pool_id,
-        "account_name": account_name,
-        "resource_group_name": resource_group_name,
-    }
-    logger.debug("Batch pool JSON configuration is ready.")
-    return batch_json
-
-def update_pool(pool_name: str, pool_parameters: dict, batch_mgmt_client: object, account_name: str, resource_group_name: str) -> dict:
-    print("Updating the pool...")
-
-    start_time = datetime.datetime.now()
-    print(f"Updating the pool '{pool_name}'...")
-    batch_mgmt_client.pool.update(
-        resource_group_name=resource_group_name,
-        account_name=account_name,
-        pool_name=pool_name,
-        parameters=pool_parameters,
-    )
-
-    end_time = datetime.datetime.now()
-    updation_time = round((end_time - start_time).total_seconds(), 2)
-    print(f"Pool update process completed in {updation_time} seconds.")
-
-    return {
-        "pool_id": pool_name,
-        "updation_time": updation_time,
-    }
-
-def create_batch_pool(batch_mgmt_client: object, batch_json: dict):
-    """creates the Batch pool using the Batch Management Client and info from batch_json
-
-    Args:
-        batch_mgmt_client (object): an instance of the Batch Management Client
-        batch_json (dict): relevant information for Batch pool creation
-
-    Raises:
-        error: pool ID already exists
-
-    Returns:
-        str: pool ID value of created pool
-    """
-    logger.info("Attempting to create the Azure Batch pool...")
-    try:
-        resource_group_name = batch_json["resource_group_name"]
-        account_name = batch_json["account_name"]
-        pool_id = batch_json["pool_id"]
-        parameters = batch_json["pool_parameters"]
-
-        logger.info(
-            f"Creating pool: {pool_id} in the account: {account_name}..."
-        )
-        new_pool = batch_mgmt_client.pool.create(
-            resource_group_name=resource_group_name,
-            account_name=account_name,
-            pool_name=pool_id,
-            parameters=parameters,
-        )
-        pool_id = new_pool.name
-        logger.info(f"Pool {pool_id!r} created successfully.")
-    except HttpResponseError as error:
-        if "PropertyCannotBeUpdated" in error.message:
-            logger.error(
-                f"Pool {pool_id!r} already exists. No further action taken."
-            )
-            raise error
-        else:
-            logger.error(f"Error creating pool {pool_id!r}: {error}")
-            raise
-    return pool_id
-
-
-def delete_pool(
-    resource_group_name: str,
-    account_name: str,
-    pool_name: str,
-    batch_mgmt_client: object,
-) -> None:
-    """deletes the specified pool from Azure Batch.
-
-    Args:
-        resource_group_name (str): resource group name
-        account_name (str): account name
-        pool_name (str): name of pool to delete
-        batch_mgmt_client (object): instance of BatchManagementClient
-    """
-    logger.debug(f"Attempting to delete {pool_name}...")
-    poller = batch_mgmt_client.pool.begin_delete(
-        resource_group_name=resource_group_name,
-        account_name=account_name,
-        pool_name=pool_name,
-    )
-    logger.info(f"Pool {pool_name} deleted.")
-    return poller
-
-
-def list_containers(blob_service_client: object):
-    """lists the containers using the BlobServiceClient
-
-    Args:
-        blob_service_client (object): an instance of BlobServiceClient
-
-    Returns:
-        list[str]: list of containers in Blob Storage account
-    """
-    # print("Listing all containers in the Blob service account...")
-    container_list = []
-
-    for container in blob_service_client.list_containers():
-        container_list.append(container.name)
-        logger.debug(f"Found container: {container.name}")
-    logger.debug("Completed listing containers.")
-    return container_list
-
-
-def upload_blob_file(
-    filepath: str,
-    location: str = "",
-    container_client: object = None,
-    verbose: bool = False,
-):
-    """Uploads a specified file to Blob storage.
-    Args:
-        filepath (str): the path to the file.
-        location (str): the location (folder) inside the Blob container. Uploaded to root if "". Default is "".
-        container_client: a ContainerClient object to interact with Blob container.
-        verbose (bool): whether to be verbose in uploaded files. Defaults to False
-
-    Example:
-        upload_blob_file("sample_file.txt", container_client = cc, verbose = False)
-        - uploads the "sample_file.txt" file to the root of the blob container
-
-        upload_blob_file("sample_file.txt", "job_1/input", cc, False)
-        - uploads the "sample_file.txt" file to the job_1/input folder of the blob container.
-        - note that job_1/input will be created if it does not exist.
-    """
-    if location.startswith("/"):
-        location = location[1:]
-    with open(file=filepath, mode="rb") as data:
-        _, _file = path.split(filepath)
-        _name = path.join(location, _file)
-        container_client.upload_blob(name=_name, data=data, overwrite=True)
-    if verbose:
-        print(f"Uploaded {filepath} to {container_client.container_name} as {_name}.")
-        logger.info(
-            f"Uploaded {filepath} to {container_client.container_name} as {_name}."
-        )
-
-
-def walk_folder(folder: str) -> list | None:
-    file_list = []
-    for dirname, _, fname in walk(folder):
-        for f in fname:
-            _path = path.join(dirname, f)
-            file_list.append(_path)
-    return file_list
-
-
-def upload_files_in_folder(
-    folder: str,
-    container_name: str,
-    include_extensions: str|list|None = None,
-    exclude_extensions: str|list|None = None,
-    location_in_blob: str = "",
-    blob_service_client=None,
-    verbose: bool = True,
-    force_upload: bool = True,
-):
-    """uploads all files in specified folder to the input container.
-    If there are more than 50 files in the folder, the user is asked to confirm
-    the upload. This can be bypassed if force_upload = True.
-
-    Args:
-        folder (str): folder name containing files to be uploaded
-        container_name (str): the name of the Blob container
-        include_extensions (str, list): a string or list of extensions desired for upload. Optional. Example: ".py" or [".py", ".csv"]
-        exclude_extensions (str, list): a string or list of extensions of files not to include in the upload. Optional. Example: ".py" or [".py", ".csv"]
-        location_in_blob (str): location (folder) to upload in Blob container. Will create the folder if it does not exist. Default is "" (root of Blob Container).
-        blob_service_client (object): instance of Blob Service Client
-        verbose (bool): whether to print the name of files uploaded. Default True.
-        force_upload (bool): whether to force the upload despite the file count in folder. Default False.
-
-    Returns:
-        list: list of files uploaded
-    """
-    # check that include and exclude extensions are not both used, format if exist
-    if include_extensions is not None:
-        include_extensions = format_extensions(include_extensions)
-    elif exclude_extensions is not None:
-        exclude_extensions = format_extensions(exclude_extensions)
-    if include_extensions is not None and exclude_extensions is not None:
-        logger.error("Use included_extensions or exclude_extensions, not both.")
-        raise Exception("Use included_extensions or exclude_extensions, not both.") from None
-    # check container exists
-    logger.debug(f"Checking Blob container {container_name} exists.")
-    #create container client
-    container_client = blob_service_client.get_container_client(
-        container=container_name
-    )
-    #check if container client exists
-    if not container_client.exists():
-        logger.error(
-            f"Blob container {container_name} does not exist. Please try again with an existing Blob container."
-        )
-        raise Exception(f"Blob container {container_name} does not exist. Please try again with an existing Blob container.") from None
-    # check number of files if force_upload False
-    logger.debug(f"Blob container {container_name} found. Uploading files...")
-    #check if files should be force uploaded
-    if not force_upload:
-        fnum = []
-        for _, _, file in os.walk(os.path.realpath(f"./{folder}")):
-            fnum.append(len(file))
-        fnum_sum = sum(fnum)
-        if fnum_sum > 50:
-            print(f"You are about to upload {fnum_sum} files.")
-            resp = input("Continue? [Y/n]: ")
-            if resp == "Y" or resp == "y":
-                pass
-            else:
-                print("Upload aborted.")
-                return None
-    # get all files in folder
-    file_list = []
-    #check if folder is valid
-    if not path.isdir(folder):
-        logger.warning(
-            f"{folder} is not a folder/directory. Make sure to specify a valid folder."
-        )
-        return None
-    file_list = walk_folder(folder)
-    #create sublist matching include_extensions and exclude_extensions
-    flist = []
-    if include_extensions is None:
-        if exclude_extensions is not None:
-            #find files that don't contain the specified extensions
-            for _file in file_list:
-                if not os.path.splitext(_file)[1] in exclude_extensions:
-                    flist.append(_file)
-        else: #this is for no specified extensions to include of exclude
-            flist = file_list
-    else:
-        #include only specified extension files
-        for _file in file_list:
-            if os.path.splitext(_file)[1] in include_extensions:
-                flist.append(_file)
-
-    # iteratively call the upload_blob_file function to upload individual files
-    for file in flist:
-        # get the right folder location, need to drop the folder from the beginning and remove the file name, keeping only middle folders
-        drop_folder = path.dirname(file).replace(folder, "", 1)
-        print(drop_folder)
-        if drop_folder.startswith("/"):
-            drop_folder = drop_folder[
-                1:
-            ]  # removes the / so path.join doesnt mistake for root
-        logger.debug(f"Calling upload_blob_file for {file}")
-        upload_blob_file(
-            file, path.join(location_in_blob, drop_folder), container_client, verbose
-        )
-    return file_list
-
-
-def get_batch_service_client(config: dict):
-    """creates and returns a Batch Service Client object
-
-    Args:
-        config (dict): config dictionary
-
-    Returns:
-        object: Batch Service Client object
-    """
-    logger.debug("Initializing Batch Service Client...")
-    logger.debug("Pulling in SP Secret for batch client.")
-    sp_secret = get_sp_secret(config)
-    logger.debug("Attempting to create Batch Service Client.")
-    batch_client = BatchServiceClient(
-        credentials=ServicePrincipalCredentials(
-            client_id=config["Authentication"]["sp_application_id"],
-            tenant=config["Authentication"]["tenant_id"],
-            secret=sp_secret,
-            resource="https://batch.core.windows.net/",
-        ),
-        batch_url=config["Batch"]["batch_service_url"],
-    )
-    logger.debug("Batch Service Client initialized successfully.")
-    return batch_client
-
-
-def list_nodes_by_pool(
-    pool_name:str,
-    config: dict,
-    node_state:str=None
-):
-    batch_client = get_batch_service_client(config)
-    if node_state:
-        filter_option = f"state eq '{node_state}'"
-        nodes = batch_client.compute_node.list(
-            pool_id=pool_name,
-            compute_node_list_options=batchmodels.ComputeNodeListOptions(filter=filter_option)
-        )
-    else:
-        nodes = batch_client.compute_node.list(pool_id=pool_name)
-    return nodes
-
-
-def add_job(
-    job_id: str,
-    pool_id: str,
-    end_job_on_task_failure: bool,
-    batch_client: object,
-    task_retries: int = 3
-):
-    """takes in a job ID and config to create a job in the pool
-
-    Args:
-        job_id (str): name of the job to run
-        end_job_on_task_failure (bool): whether to end a running job if a task fails
-        batch_client (object): batch client object
-    """
-    logger.debug(f"Attempting to create job '{job_id}'...")
-    if end_job_on_task_failure:
-        end_job_str = "performExitOptionsJobAction"
-        logger.debug("Setting parameter to end job on task failure.")
-    else:
-        end_job_str = "noAction"
-        logger.debug("No action set for job ending.")
-    logger.debug("Adding job parameters to job.")
-    job = batchmodels.JobAddParameter(
-        id=job_id,
-        pool_info=batchmodels.PoolInformation(pool_id=pool_id),
-        uses_task_dependencies=True,
-        on_task_failure=end_job_str,
-        constraints = batchmodels.JobConstraints(max_task_retry_count = task_retries)
-    )
-    logger.debug("Attempting to add job.")
-    try:
-        batch_client.job.add(job)
-        logger.info(f"Job '{job_id}' created successfully.")
-    except batchmodels.BatchErrorException as err:
-        if err.error.code == "JobExists":
-            logger.warning(
-                f"Job '{job_id}' already exists. No further action taken."
-            )
-        else:
-            logger.error(f"Error creating job '{job_id}': {err}")
-            logger.error("Rename this job or delete the pre-existing job.")
-            raise
-
-
-def add_task_to_job(
-    job_id: str,
-    task_id_base: str,
-    docker_command: str,
-    save_logs_rel_path: str | None = None,
-    name_suffix: str = "",
-    input_files: list[str] | None = None,
-    mounts: list | None = None,
-    depends_on: str | list[str] | None = None,
-    batch_client: object | None = None,
-    full_container_name: str | None = None,
-    task_id_max: int = 0,
-):
-    """add a defined task(s) to a job in the pool
-
-    Args:
-        job_id (str): name given to job
-        task_id_base (str): the name given to the task_id as a base
-        docker_command (str): the docker command to execute for the task
-        save_logs_rel_path (str): relative path to blob where logs should be stored. Default None for not saving logs.
-        name_suffix (str): suffix to append to task name. Default is empty string.
-        input_files (list[str]): a  list of input files
-        mounts (list[tuple]): a list of tuples in the form (container_name, relative_mount_directory)
-        depends_on (str | list[str]): list of tasks this task depends on
-        batch_client (object): batch client object
-        full_container_name (str): name ACR container to run task on
-        task_id_max (int): current max task id in use by Batch
-
-    Returns:
-        list: list of task IDs created
-    """
-    logger.debug("Adding add_task process.")
-    # convert docker command to string if in list format
-    if isinstance(docker_command, list):
-        d_cmd_str = " ".join(docker_command)
-        logger.debug("Docker command converted to string.")
-    else:
-        d_cmd_str = docker_command
-
-    # Add a task to the job
-    az_mount_dir = "$AZ_BATCH_NODE_MOUNTS_DIR"
-    user_identity = batchmodels.UserIdentity(
-        auto_user=batchmodels.AutoUserSpecification(
-            scope=batchmodels.AutoUserScope.pool,
-            elevation_level=batchmodels.ElevationLevel.admin,
-        )
-    )
-    task_deps = None
-    if depends_on is not None:
-        # Create a TaskDependencies object to pass in
-        if isinstance(depends_on, str):
-            depends_on = [depends_on]
-            logger.debug("Adding task dependency.")
-        task_deps = batchmodels.TaskDependencies(task_ids=depends_on)
-
-    logger.debug("Creating mount configuration string.")
-    mount_str = ""
-    # src = env variable to fsmounts/rel_path
-    # target = the directory(path) you reference in your code
-    if mounts is not None:
-        mount_str = ""
-        for mount in mounts:
-            logger.debug("Adding mount to mount string.")
-            mount_str = (
-                mount_str
-                + "--mount type=bind,source="
-                + az_mount_dir
-                + f"/{mount[1]},target=/{mount[1]} "
-            )
-    task_id = f"{task_id_base}-{name_suffix}-{str(task_id_max + 1)}"
-    if save_logs_rel_path is not None:
-        if save_logs_rel_path == "ERROR!":
-            logger.warning("could not find rel path")
-            print("could not find rel path. Stdout and stderr will not be saved to blob storage.")
-            full_cmd = d_cmd_str
-        else:
-            logger.debug("using rel path to save logs")
-            t = dt.now(zi("America/New_York"))
-            s_time = t.strftime("%Y%m%d_%H%M%S")
-            if not save_logs_rel_path.startswith("/"):
-                save_logs_rel_path = "/" + save_logs_rel_path
-            _folder = f"{save_logs_rel_path}/stdout_stderr/{job_id}/{task_id}"
-            sout = f"{_folder}/stdout_{s_time}.txt"
-            serr = f"{_folder}/stderr_{s_time}.txt"
-            full_cmd = f"""/bin/bash -c "mkdir -p {_folder}; {d_cmd_str} > {sout} 2> {serr}" """
-    else:
-        full_cmd = d_cmd_str
-
-    if input_files:
-        tasks = []
-        for i, input_file in enumerate(input_files):
-            config_stem = "_".join(input_file.split(".")[:-1]).split("/")[-1]
-            id = task_id_base + "-" + config_stem
-            # shorten the id name to fit the 64 char limit of task ids
-            if len(id) > 64:
-                id = id[:60] + "_" + str(i)
-            tasks.append(id)
-            task = batchmodels.TaskAddParameter(
-                id=id,
-                command_line=d_cmd_str
-                + " "
-                + input_file,
-                container_settings=batchmodels.TaskContainerSettings(
-                    image_name=full_container_name,
-                    container_run_options=f"--name={job_id} --rm " + mount_str,
-                ),
-                user_identity=user_identity,
-                depends_on=task_deps,
-            )
-            batch_client.task.add(job_id=job_id, task=task)
-            print(f"Task '{id}' added to job '{job_id}'.")
-        return tasks
-    else:
-        command_line = full_cmd
-        logger.debug(f"Adding task {task_id}")
-        task = batchmodels.TaskAddParameter(
-            id=task_id,
-            command_line=command_line,
-            container_settings=batchmodels.TaskContainerSettings(
-                image_name=full_container_name,
-                container_run_options=f"--name={job_id}_{str(task_id_max+1)} --rm "
-                + mount_str,
-            ),
-            user_identity=user_identity,
-            depends_on=task_deps,
-        )
-        batch_client.task.add(job_id=job_id, task=task)
-        logger.debug(f"Task '{task_id}' added to job '{job_id}'.")
-        t = []
-        t.append(task_id)
-        return t
-
-
-def monitor_tasks(
-    job_id: str,
-    timeout: int,
-    batch_client: object,
-    resource_group,
-    account_name,
-    pool_name,
-    batch_mgmt_client,
-):
-    """monitors tasks running in the job based on job ID
-
-    Args:
-        job_id (str): the name of the job to monitor
-        timeout (int): number of minutes for timeout
-        batch_client (object): an instance of batch client
-
-    Raises:
-        RuntimeError: this error is raised if the job does not complete in the timeout
-
-    Returns:
-        dict: dictionary with keys completed (whether the job completed) and runtime (total elapsed time)
-    """
-    # start monitoring
-    logger.info(
-        f"Starting to monitor tasks for job '{job_id}' with a timeout of {timeout} minutes."
-    )
-
-    start_time = datetime.datetime.now().replace(microsecond=0)
-    if timeout is None:
-        timeout = 480
-
-    _timeout = datetime.timedelta(minutes=timeout)
-    timeout_expiration = start_time + _timeout
-
-    logger.debug(
-        f"Job '{job_id}' monitoring started at {start_time}. Timeout at {timeout_expiration}."
-    )
-    logger.debug("-" * 20)
-
-    # count tasks and print to user the starting value
-    # as tasks complete, print which complete
-    # print remaining number of tasks
-    tasks = list(batch_client.task.list(job_id))
-
-    # get total tasks
-    total_tasks = len([task for task in tasks])
-    logger.info(f"Total tasks to monitor: {total_tasks}")
-
-    # pool setup and status
-
-    completed = False
-    while datetime.datetime.now() < timeout_expiration:
-        time.sleep(5)  # Polling interval
-        tasks = list(batch_client.task.list(job_id))
-        incomplete_tasks = [
-            task
-            for task in tasks
-            if task.state != batchmodels.TaskState.completed
-        ]
-        incompletions = len(incomplete_tasks)
-        completed_tasks = [
-            task
-            for task in tasks
-            if task.state == batchmodels.TaskState.completed
-        ]
-        completions = len(completed_tasks)
-
-        # initialize the counts
-        failures = 0
-        successes = 0
-
-        for task in completed_tasks:
-            if task.as_dict()["execution_info"]["result"] == "failure":
-                failures += 1
-            elif task.as_dict()["execution_info"]["result"] == "success":
-                successes += 1
-
-        print(
-            completions,
-            "completed;",
-            incompletions,
-            "remaining;",
-            successes,
-            "successes;",
-            failures,
-            "failures",
-            end="\r",
-        )
-        logger.debug(
-            f"{completions} completed; {incompletions} remaining; {successes} successes; {failures} failures"
-        )
-
-        if not incomplete_tasks:
-            logger.info("\nAll tasks completed.")
-            completed = True
-            break
-
-    if completed:
-        logger.info(
-            "All tasks have reached 'Completed' state within the timeout period."
-        )
-        logger.info(f"{successes} task(s) succeeded, {failures} failed.")
-    else:
-        raise RuntimeError(
-            f"ERROR: Tasks did not reach 'Completed' state within timeout period of {timeout} minutes."
-        )
-
-    end_time = datetime.datetime.now().replace(microsecond=0)
-    runtime = end_time - start_time
-    logger.info(
-        f"Monitoring ended: {end_time}. Total elapsed time: {runtime}."
-    )
-    return {"completed": completed, "elapsed time": runtime}
-
-
-def list_files_in_container(
-    container_name: str, sp_credential: str, config: dict
-):
-    """lists out files in blob container
-
-    Args:
-        container_name (str): the name of the container to get files
-        sp_credential (str): the service principal credential
-        config (dict): configuration dictionary
-
-    Returns:
-        list: list of file names in the container
-    """
-    logger.info(f"Listing files in container '{container_name}'...")
-    try:
-        cc = ContainerClient(
-            account_url=config["Storage"]["storage_account_url"],
-            credential=sp_credential,
-            container_name=container_name,
-        )
-        files = [f for f in cc.list_blob_names()]
-        logger.info(files)
-        logger.info(
-            f"Found {len(files)} files in container '{container_name}'."
-        )
-        return files
-    except Exception as e:
-        logger.error(f"Error connecting to container '{container_name}': {e}")
-        raise e
-
-
-def df_to_yaml(df: pd.DataFrame):
-    """converts a pandas dataframe to yaml
-
-    Args:
-        df (pd.DataFrame): pandas dataframe to convert to yaml
-
-    Returns:
-        dict:  yaml string converted from dataframe
-    """
-    logger.debug("Converting DataFrame to YAML format...")
-    yaml_str = dump(
-        df.to_dict(orient="records"), sort_keys=False, default_flow_style=False
-    )
-    logger.debug("Conversion complete.")
-    return yaml_str
-
-
-def yaml_to_df(yaml_file: dict):
-    """converts a yaml file to pandas dataframe
-
-    Args:
-        yaml_file (dict): yaml file
-
-    Returns:
-        pd.DataFrame: pandas dataframe converted from yaml file
-    """
-    logger.debug("Converting YAML to DataFrame...")
-    df = pd.json_normalize(load(yaml_file, Loader=SafeLoader))
-    logger.debug("Conversion complete.")
-    return df
-
-
-def edit_yaml_r0(file_path: str, r0_start=1, r0_end=4, step=0.1):
-    """takes in a yaml file and produces replicate yaml files with the r0 changed based on the start, stop, and step provided. Output yamls go to yaml/ folder.
-
-    Args:
-        file_path (str): path to file
-        r0_start (int, optional): The lower end of the r0 range. Defaults to 1.
-        r0_end (int, optional): The upped end of the r0 range (inclusive). Defaults to 4.
-        step (float, optional): The step size of each r0 increase. Defaults to 0.1.
-    """
-    logger.debug(
-        f"Starting to edit YAML file '{file_path}' with r0 range from {r0_start} to {r0_end} by steps of {step}."
-    )
-
-    with open(file_path, "r") as file:
-        y = yaml.safe_load(file)
-    logger.debug("Getting list or r0 values.")
-    r0_list = np.arange(r0_start, r0_end + step, step, dtype=float).tolist()
-    logger.debug("Looping through r0 values.")
-    for r0 in r0_list:
-        r0 = round(r0, len(str(step).split(".")[1]))
-        y["baseScenario"]["r0"] = r0
-        y["outputDirectory"] = os.path.join(y["outputDirectory"], str(r0))
-        outfile = f"{file_path.replace('.yaml', '')}_{str(r0).replace('.', '-')}.yaml"
-        with open(outfile, "w") as f:
-            yaml.dump(y, f, default_flow_style=False)
-        logger.debug(
-            f"Generated modified YAML file with r0={r0} at '{outfile}'."
-        )
-    logger.debug("Completed editing YAML files.")
-
-
-def get_user_identity(config: str):
-    """gets the user identity based on the config information.
-
-    Args:
-        config (str): config dict
-
-    Returns:
-        dict: the dictionary containing user identity information to be used with the pool parameters.
-    """
-    logger.debug("Getting user identity configuration.")
-    user_identity = {
-        "type": "UserAssigned",
-        "userAssignedIdentities": {
-            config["Authentication"]["user_assigned_identity"]: {
-                "clientId": config["Authentication"]["batch_application_id"],
-                "principalId": config["Authentication"]["batch_object_id"],
-            }
-        },
-    }
-    return user_identity
-
-
-def get_network_config(config: str):
-    """gets the network configuration based on the config information
-
-    Args:
-        config (str): config dict
-
-    Returns:
-        dict: the dictionary containing network configurations to be used with the pool parameters.
-    """
-    logger.debug("Getting network configuration.")
-    network_config = {
-        "subnetId": config["Authentication"]["subnet_id"],
-        "publicIPAddressConfiguration": {"provision": "NoPublicIPAddresses"},
-        "dynamicVnetAssignmentScope": "None",
-    }
-    return network_config
-
-
-def get_deployment_config(
-    container_image_name: str,
-    container_registry_url: str,
-    container_registry_server: str,
-    config: str,
-    availability_zones: bool = False
-):
-    """gets the deployment config based on the config information
-
-    Args:
-        container_image_name (str): container image name
-        container_registry_url (str): container registry URL
-        container_registry_server (str): container registry server
-        config (str): config dict
-
-    Returns:
-        dict: dictionary containing info for container deployment. Uses ubuntu server with info obtained from config file.
-    """
-    logger.debug("setting availability zone info")
-    if availability_zones:
-        policy = "Zonal"
-    else:
-        policy = "Regional"
-
-    logger.debug("Getting deployment config.")
-    deployment_config = {
-        "virtualMachineConfiguration": {
-            "imageReference": {
-                "publisher": "microsoft-azure-batch",
-                "offer": "ubuntu-server-container",
-                "sku": "20-04-lts",
-                "version": "latest",
-            },
-            "nodePlacementConfiguration": {
-                "policy": policy
-            },
-            "nodeAgentSkuId": "batch.node.ubuntu 20.04",
-            "containerConfiguration": {
-                "type": "dockercompatible",
-                "containerImageNames": [container_image_name],
-                "containerRegistries": [
-                    {
-                        "registryUrl": container_registry_url,
-                        "userName": config["Authentication"][
-                            "sp_application_id"
-                        ],
-                        "password": get_sp_secret(config),
-                        "registryServer": container_registry_server,
-                    }
-                ],
-            },
-        }
-    }
-    return deployment_config
-
-
-def get_blob_config(
-    container_name: str,
-    rel_mount_path: str,
-    cache_blobfuse: bool,
-    config: dict,
-):
-    """gets the blob storage configuration based on the config information
-
-    Args:
-        container_name (str): name of Blob Storage Container
-        rel_mount_path (str): relative mount path
-        cache_blobfuse (bool): True to use blobfuse caching, False to download data from blobfuse every time
-        config (dict): config dict
-
-    Returns:
-        dict: dictionary containing info for blob storage configuration. Used as input to get_mount_config().
-    """
-    logger.debug(
-        f"Generating blob configuration for container '{container_name}' with mount path '{rel_mount_path}'..."
-    )
-    if cache_blobfuse:
-        blob_str = ""
-        logger.debug("No Blob caching in use.")
-    else:
-        blob_str = "-o direct_io"
-        logger.debug("Will use blob caching.")
-
-    blob_config = {
-        "azureBlobFileSystemConfiguration": {
-            "accountName": config["Storage"]["storage_account_name"],
-            "identityReference": {
-                "resourceId": config["Authentication"][
-                    "user_assigned_identity"
-                ]
-            },
-            "containerName": container_name,
-            "blobfuseOptions": blob_str,
-            "relativeMountPath": rel_mount_path,
-        }
-    }
-    logger.debug("Generated Blob configuration.")
-    return blob_config
-
-
-def get_mount_config(blob_config: list[str]):
-    """takes blob configurations as input and combines them to create a mount configuration.
-
-    Args:
-        Blob configurations, usually from get_blob_config(). Usually one for input blob and one for output blob.
-
-    Returns:
-        list: mount configuration to used with get_pool_parameters.
-    """
-    _mount_config = []
-    for blob in blob_config:
-        _mount_config.append(blob)
-    logger.debug("Generated mount configuration.")
-    return _mount_config
-
-
-def get_pool_parameters(
-    mode: str,
-    container_image_name: str,
-    container_registry_url: str,
-    container_registry_server: str,
-    config: dict,
-    mount_config: list,
-    autoscale_formula_path: str = None,
-    autoscale_evaluation_interval: str = 'PT5M',
-    timeout: int = 60,
-    dedicated_nodes: int = 0,
-    low_priority_nodes: int = 1,
-    use_default_autoscale_formula: bool = False,
-    max_autoscale_nodes: int = 3,
-    task_slots_per_node: int = 1,
-    availability_zones: bool = False
-):
-    """creates a pool parameter dictionary to be used with pool creation.
-
-    Args:
-        mode (str): either 'fixed' or 'autoscale'
-        container_image_name (str): container image name
-        container_registry_url (str): container registry URL
-        container_registry_server (str): container registry server
-        config (dict): config dict
-        mount_config (list): output from get_mount_config() regarding mounting of blob storage
-        autoscale_formula_path (str, optional): path to autoscale formula file if mode is 'autoscale'. Defaults to None.
-        timeout (int, optional): length in minutes of timeout for tasks that run in this pool. Defaults to 60.
-        dedicated_nodes (int, optional): number of dedicated nodes. Defaults to 1.
-        low_priority_nodes (int, optional): number of low priority nodes. Defaults to 0.
-        use_default_autoscale_formula (bool, optional)
-        max_autoscale_nodes (int): maximum number of nodes to use with autoscaling. Default 3.
-        task_slots_per_node (int): number of task slots per node. Default is 1.
-
-    Returns:
-        dict: dict of pool parameters for pool creation
-    """
-    logger.debug(
-        f"Setting up pool parameters in '{mode}' mode with timeout={timeout} minutes..."
-    )
-    fixedscale_resize_timeout = 'PT15M'
-    if mode == "fixed":
-        fixedscale_resize_timeout = f"PT{timeout}M"
-        scale_settings = {
-            "fixedScale": {
-                "targetDedicatedNodes": dedicated_nodes,
-                "targetLowPriorityNodes": low_priority_nodes,
-                "resizeTimeout": fixedscale_resize_timeout
-            }
-        }
-        logger.debug("Fixed mode set with scale settings.")
-    elif mode == "autoscale" and use_default_autoscale_formula is False:
-        scale_settings = {
-            "autoScale": {
-                "evaluationInterval": autoscale_evaluation_interval,
-                "formula": get_autoscale_formula(
-                    filepath=autoscale_formula_path
-                ),
-            }
-        }
-        logger.debug("Autoscale mode set with custom autoscale formula.")
-    elif mode == "autoscale" and use_default_autoscale_formula is True:
-        scale_settings = {
-            "autoScale": {
-                "evaluationInterval": autoscale_evaluation_interval,
-                "formula": generate_autoscale_formula(
-                    max_nodes=max_autoscale_nodes
-                ),
-            }
-        }
-        logger.debug("Autoscale mode set with default autoscale formula.")
-    else:
-        logger.debug("Returning empty pool parameters.")
-        return {}
-
-    pool_parameters = {
-        "identity": get_user_identity(config),
-        "properties": {
-            "vmSize": config["Batch"]["pool_vm_size"],
-            "interNodeCommunication": "Disabled",
-            "taskSlotsPerNode": task_slots_per_node,
-            "taskSchedulingPolicy": {"nodeFillType": "Spread"},
-            "deploymentConfiguration": get_deployment_config(
-                container_image_name,
-                container_registry_url,
-                container_registry_server,
-                config,
-                availability_zones
-            ),
-            "networkConfiguration": get_network_config(config),
-            "scaleSettings": scale_settings,
-            "resizeOperationStatus": {
-                "targetDedicatedNodes": 1,
-                "nodeDeallocationOption": "Requeue",
-                "resizeTimeout": fixedscale_resize_timeout,
-                "startTime": "2023-07-05T13:18:25.7572321Z",
-            },
-            "currentDedicatedNodes": 1,
-            "currentLowPriorityNodes": 0,
-            "targetNodeCommunicationMode": "Simplified",
-            "currentNodeCommunicationMode": "Simplified",
-            "mountConfiguration": mount_config,
-        },
-    }
-    logger.debug("Pool parameters successfully configured.")
-    return pool_parameters
-
-
-def check_blob_existence(c_client: ContainerClient, blob_name: str) -> bool:
-    """Checks whether a blob exists in the specified container
-
-    Args:
-        c_client (ContainerClient): an Azure Container Client object
-        blob_name (str): name of Blob to check for existence
-
-    Returns:
-        bool: whether the specified Blob exists
-
-    """
-    logger.debug("Checking Blob existence.")
-    blob = c_client.get_blob_client(blob=blob_name)
-    logger.debug(f"Blob exists: {blob.exists()}")
-    return blob.exists()
-
-
-def check_virtual_directory_existence(
-    c_client: ContainerClient, vdir_path: str
-) -> bool:
-    """Checks whether any blobs exist with the specified virtual directory path
-
-    Args:
-        c_client (ContainerClient): an Azure Container Client object
-        vdir_path (str): path of virtual directory
-
-    Returns:
-        bool: whether the virtual directory exists
-
-    """
-    blobs = c_client.list_blobs(name_starts_with=vdir_path)
-    try:
-        first_blob = next(blobs)
-        logger.debug(f"{first_blob.name} found.")
-        return True
-    except StopIteration as e:
-        logger.error(repr(e))
-        raise e
-
-
-def download_file(
-    c_client: ContainerClient,
-    src_path: str,
-    dest_path: str,
-    do_check: bool = True,
-    verbose = False
-) -> None:
-    """
-    Download a file from Azure Blob storage
-
-    Args:
-        client (ContainerClient):
-            Instance of ContainerClient provided with the storage account
-        src_path (str):
-            Path within the container to the desired file (including filename)
-        dest_path (str):
-            Path to desired location to save the downloaded file
-        container (str):
-            Name of the storage container containing the file to be downloaded
-        do_check (bool):
-            Whether or not to do an existence check
-
-    Raises:
-        ValueError:
-            When no blobs exist with the specified name (src_path)
-    """
-    if do_check and not check_blob_existence(c_client, src_path):
-        raise ValueError(f"Source blob: {src_path} does not exist.")
-    dest_path = Path(dest_path)
-    dest_path.parents[0].mkdir(parents=True, exist_ok=True)
-    with dest_path.open(mode="wb") as blob_download:
-        download_stream = c_client.download_blob(blob=src_path)
-        blob_download.write(download_stream.readall())
-        logger.debug("File downloaded.")
-        if verbose:
-            print(f"Downloaded {src_path} to {dest_path}")
-
-
-def download_directory(
-    container_name: str, src_path: str, dest_path: str,
-    blob_service_client,
-    include_extensions: str|list|None = None,
-    exclude_extensions: str|list|None = None,
-    verbose = True
-) -> None:
-    """
-    Downloads a directory using prefix matching and the .list_blobs() method
-
-    Args:
-        container_name (str):
-            name of Blob container
-        src_path (str):
-            Prefix of the blobs to download
-        dest_path (str):
-            Path to the directory in which to store the downloads
-        blob_service_client (BlobServiceClient):
-            instance of BlobServiceClient
-        include_extensions (str, list, None):
-            a string or list of extensions to include in the download. Optional.
-        exclude_extensions (str, list, None):
-            a string of list of extensions to exclude from the download. Optional.
-        verbose (bool):
-            a Boolean whether to print file names when downloaded.
-
-    Raises:
-        ValueError:
-            When no blobs exist with the specified prefix (src_path)
-    """
-    # check that include and exclude extensions are not both used, format if exist
-    if include_extensions is not None:
-        include_extensions = format_extensions(include_extensions)
-    elif exclude_extensions is not None:
-        exclude_extensions = format_extensions(exclude_extensions)
-    if include_extensions is not None and exclude_extensions is not None:
-        logger.error("Use included_extensions or exclude_extensions, not both.")
-        print("Use included_extensions or exclude_extensions, not both.")
-        raise Exception("Use included_extensions or exclude_extensions, not both.") from None
-    # check container exists
-    logger.debug(f"Checking Blob container {container_name} exists.")
-    #create container client
-    c_client = blob_service_client.get_container_client(
-        container=container_name
-    )
-    if not check_virtual_directory_existence(c_client, src_path):
-        raise ValueError(
-            f"Source virtual directory: {src_path} does not exist."
-        )
-
-    blob_list = []
-    if not src_path.endswith("/"):
-        src_path+= "/"
-    for blob in c_client.list_blobs(name_starts_with=src_path):
-        b = blob.name
-        if b.split(src_path)[0]=='':
-            blob_list.append(b)
-        
-    flist = []
-    if include_extensions is None:
-        if exclude_extensions is not None:
-            #find files that don't contain the specified extensions
-            for _file in blob_list:
-                if not os.path.splitext(_file)[1] in exclude_extensions:
-                    flist.append(_file)
-        else: #this is for no specified extensions to include or exclude
-            flist = blob_list
-    else:
-        #include only specified extension files
-        for _file in blob_list:
-            if os.path.splitext(_file)[1] in include_extensions:
-                flist.append(_file)
-    for blob in flist:
-        download_file(
-            c_client, blob, os.path.join(dest_path, blob), False, verbose
-        )
-    logger.debug("Download complete.")
-
-
-# check whether job exists
-def check_job_exists(job_id: str, batch_client: object):
-    """Checks whether a job exists.
-
-    Args:
-        job_id (str): the name (id) of a job
-        batch_client (object): batch client object
-
-    Returns:
-        bool: whether the job exists
-    """
-    job_list = batch_client.job.list()
-    if job_id in job_list:
-        logger.debug(f"job {job_id} exists.")
-        return True
-    else:
-        logger.debug(f"job {job_id} does not exist.")
-        return False
-
-
-# check number of tasks completed
-def get_completed_tasks(job_id: str, batch_client: object):
-    """Return the number of completed tasks for the specified job.
-
-    Args:
-        job_id (str): the name (id) of a job
-        batch_client (object): batch client object
-
-    Returns:
-        dict: dictionary containing number of completed tasks and total tasks for the job
-    """
-    logger.debug("Pulling in task information.")
-    tasks = batch_client.task.list(job_id)
-    total_tasks = len(tasks)
-
-    completed_tasks = [
-        task for task in tasks if task.state == batchmodels.TaskState.completed
-    ]
-    num_c_tasks = len(completed_tasks)
-
-    return {"completed tasks": num_c_tasks, "total tasks": total_tasks}
-
-
-# check whether job is completed and open
-def check_job_complete(job_id: str, batch_client: object) -> bool:
-    """Checks if the job is complete.
-
-    Args:
-        job_id (str): the name (id) of a job
-        batch_client (object): batch client object
-
-    Returns:
-        bool: whether the specified job has completed
-    """
-    return get_job_state(job_id, batch_client) == "completed"
-
-
-def get_job_state(job_id: str, batch_client: object):
-    """returns the state of the specified job
-
-    Args:
-        job_id (str): the name (id) of a job
-        batch_client (object): batch client object
-
-    Returns:
-        str: the state of the specified job, such as 'completed' or 'active'.
-    """
-    job_info = batch_client.job.get(job_id)
-    logger.debug(f"job state is {job_info.state}")
-    return job_info.state
-
-
-def package_and_upload_dockerfile(
-    registry_name: str,
-    repo_name: str,
-    tag: str,
-    path_to_dockerfile: str = "./Dockerfile",
-    use_device_code: bool = False,
-):
-    """
-    Packages Dockerfile in root of repo and uploads to the specified registry and repo with designated tag in Azure.
-
-    Args:
-        registry_name (str): name of Azure Container Registry
-        repo_name (str): name of repo
-        tag (str): tag for the Docker container
-        path_to_dockerfile (str): path to Dockerfile. Default is ./Dockerfile.
-        use_device_code (bool): whether to use the device code when authenticating. Default False.
-
-    Returns:
-        str: full container name
-    """
-    # check if Dockerfile exists
-    logger.debug("Trying to ping docker daemon.")
-    try:
-        d = docker.from_env(timeout=10).ping()
-        logger.debug("Docker is running.")
-    except DockerException:
-        logger.error("Could not ping Docker. Make sure Docker is running.")
-        logger.warning("Container not packaged/uploaded.")
-        logger.warning("Try again when Docker is running.")
-        raise DockerException("Make sure Docker is running.") from None
-
-    if os.path.exists(path_to_dockerfile) and d:
-        full_container_name = f"{registry_name}.azurecr.io/{repo_name}:{tag}"
-        logger.info(f"full container name: {full_container_name}")
-        # Build container
-        logger.debug("Building container.")
-        sp.run(
-            f"docker image build -f {path_to_dockerfile} -t {full_container_name} .",
-            shell=True,
-        )
-        # Upload container to registry
-        # upload with device login if desired
-        if use_device_code:
-            logger.debug("Logging in with device code.")
-            sp.run("az login --use-device-code", shell=True)
-        else:
-            logger.debug("Logging in to Azure.")
-            sp.run("az login", shell=True)
-        sp.run(f"az acr login --name {registry_name}", shell=True)
-        logger.debug("Pushing Docker container to ACR.")
-        sp.run(f"docker push {full_container_name}", shell=True)
-        return full_container_name
-    else:
-        logger.error("Dockerfile does not exist in the root of the directory.")
-        raise Exception("Dockerfile does not exist in the root of the directory.") from None
-
-def upload_docker_image(
-            image_name: str, 
-            registry_name: str, 
-            repo_name: str, 
-            tag: str = "latest",
-            use_device_code: bool = False
-        ):
-    """
-    Args:
-        image_name (str): name of image in local Docker
-        registry_name (str): name of Azure Container Registry
-        repo_name (str): name of repo
-        tag (str): tag for the Docker container
-        path_to_dockerfile (str): path to Dockerfile. Default is ./Dockerfile.
-        use_device_code (bool): whether to use the device code when authenticating. Default False.
-
-    Returns:
-        str: full container name
-    """
-    #check if docker is running
-    logger.debug("Trying to ping docker daemon.")
-    try:
-        docker_env = docker.from_env(timeout=8)
-        docker_env.ping()
-        logger.debug("Docker is running.")
-    except DockerException:
-        logger.error("Could not ping Docker. Make sure Docker is running.")
-        logger.warning("Container not uploaded.")
-        logger.warning("Try again when Docker is running.")
-        raise DockerException("Make sure Docker is running.") from None
-
-    logger.debug("pulling list of docker images available.")
-    d_list = [image.tags for image in docker_env.images.list()]
-    logger.debug("checking if image_name exists in docker repo.")
-    status = sum([image_name in image for image in d_list])
-    if status == 0:
-        logger.error(f"Image {image_name} does not exist. Check the image name.")
-        print(f"Image {image_name} does not exist. Check the image name.")
-        raise Exception(f"Image {image_name} does not exist. Check the image name.") from None
-    else:
-        logger.debug(f"{image_name} found in docker repo.")
-    full_container_name = f"{registry_name}.azurecr.io/{repo_name}:{tag}"
-
-    #tag the image with full_container_name
-    logger.debug(f"tagging {image_name} before pushing to ACR.")
-    sp.run(f"docker tag {image_name} {full_container_name}", shell=True)
-    # Upload container to registry
-    # upload with device login if desired
-    if use_device_code:
-        logger.debug("Logging in with device code.")
-        sp.run("az login --use-device-code", shell=True)
-    else:
-        logger.debug("Logging in to Azure.")
-        sp.run("az login", shell=True)
-    sp.run(f"az acr login --name {registry_name}", shell=True)
-    logger.debug("Pushing Docker container to ACR.")
-    sp.run(f"docker push {full_container_name}", shell=True)
-    return full_container_name
-
-
-def check_pool_exists(
-    resource_group_name: str,
-    account_name: str,
-    pool_name: str,
-    batch_mgmt_client: object,
-):
-    """Check if a pool exists in Azure Batch
-
-    Args:
-        resource_group_name (str):
-        account_name (str):
-        pool_name (str):
-        batch_mgmt_client (object):
-
-    Returns:
-        bool: whether the pool exists
-    """
-    logger.debug(f"Checking if pool {pool_name} exists.")
-    try:
-        batch_mgmt_client.pool.get(
-            resource_group_name, account_name, pool_name
-        )
-        logger.debug("Pool exists.")
-        return True
-    except Exception:
-        logger.debug("Pool does not exist.")
-        return False
-
-
-def get_pool_info(
-    resource_group_name: str,
-    account_name: str,
-    pool_name: str,
-    batch_mgmt_client: object,
-) -> dict:
-    """Get the basic information for a specified pool.
-
-    Args:
-        resource_group_name (str): name of resource group
-        account_name (str): name of account
-        pool_name (str): name of pool
-        batch_mgmt_client (object): instance of Batch Management Client
-
-    Returns:
-        dict: json with name, last_modified, creation_time, vm_size, and task_slots_per_node info
-    """
-    logger.debug("Pulling pool info.")
-    result = batch_mgmt_client.pool.get(
-        resource_group_name, account_name, pool_name
-    )
-    logger.debug("Condensing pool info the readable json output.")
-    j = {
-        "name": result.name,
-        "last_modified": result.last_modified.strftime("%m/%d/%y %H:%M"),
-        "creation_time": result.creation_time.strftime("%m/%d/%y %H:%M"),
-        "vm_size": result.vm_size,
-        "task_slots_per_node": result.task_slots_per_node,
-    }
-    return json.dumps(j)
-
-
-def get_pool_full_info(
-    resource_group_name: str,
-    account_name: str,
-    pool_name: str,
-    batch_mgmt_client: object,
-) -> dict:
-    """Get the full information of a specified pool.
-
-    Args:
-        resource_group_name (str): name of resource group
-        account_name (str): name of account
-        pool_name (str): name of pool
-        batch_mgmt_client (object): instance of Batch Management Client
-
-    Returns:
-        dict: dictionary with full pool information
-    """
-    logger.debug("Pulling pool info.")
-    result = batch_mgmt_client.pool.get(
-        resource_group_name, account_name, pool_name
-    )
-    return result
-
-
-def check_config_req(config: str):
-    """checks if the config file has all the necessary components for the client
-    Returns true if all components exist in config.
-    Returns false if not.
-
-    Args:
-        config (str): config dict
-
-    Returns:
-        bool: true if config contains all required components, false otherwise
-    """
-
-    req = set(
-        [
-            "Authentication.subscription_id",
-            "Authentication.resource_group",
-            "Authentication.user_assigned_identity",
-            "Authentication.tenant_id",
-            "Authentication.batch_application_id",
-            "Authentication.batch_object_id",
-            "Authentication.sp_application_id",
-            "Authentication.vault_url",
-            "Authentication.vault_sp_secret_id",
-            "Authentication.subnet_id",
-            "Batch.batch_account_name",
-            "Batch.batch_service_url",
-            "Batch.pool_vm_size",
-            "Storage.storage_account_name",
-            "Storage.storage_account_url"
-        ]
-    )
-    logger.debug("Loading config info as a set.")
-    loaded = set(pd.json_normalize(config).columns)
-    logger.debug("Comparing keys in config and the list of required keys.")
-    check = req - loaded == set()
-    if check:
-        logger.debug("All required keys exist in the config.")
-        return True
-    else:
-        logger.warning(
-            str(list(req - loaded)),
-            "missing from the config file and will be required by client.",
-        )
-        return False
-
-
-def get_container_registry_client(endpoint:str, audience:str):
-    return ContainerRegistryClient(endpoint, DefaultAzureCredential(), audience=audience)
-
-def check_azure_container_exists(
-    registry_name: str, repo_name: str, tag_name: str
-) -> str:
-    """specify the container in ACR to use without packaging and uploading the docker container from local.
-
-    Args:
-        registry_name (str): the name of the registry in Azure Container Registry
-        repo_name (str): the name of the repo
-        tag_name (str): the tag name
-
-    Returns:
-        str: full name of container
-    """
-    # check full_container_name exists in ACR
-    audience = "https://management.azure.com"
-    endpoint = f"https://{registry_name}.azurecr.io"
-    logger.debug(f"Set audience to {audience}")
-    logger.debug(f"Set endpoint to {endpoint}")
-    try:
-        # check full_container_name exists in ACR
-        cr_client = get_container_registry_client(endpoint=endpoint, audience=audience)
-        logger.debug("Container registry client created. Container exists.")
-    except Exception as e:
-        logger.error(
-            f"Registry [{registry_name}] or repo [{repo_name}] does not exist"
-        )
-        logger.exception(e)
-        raise e
-    tag_list = []
-    logger.debug("Checking tag exists.")
-    for tag in cr_client.list_tag_properties(repo_name):
-        tag_properties = cr_client.get_tag_properties(repo_name, tag.name)
-        tag_list.append(tag_properties.name)
-    logger.debug(f"Available tags in repo: {tag_list}")
-    if tag_name in tag_list:
-        logger.debug(f"setting {registry_name}/{repo_name}:{tag_name}")
-        full_container_name = (
-            f"{registry_name}.azurecr.io/{repo_name}:{tag_name}"
-        )
-        return full_container_name
-    else:
-        logger.warning(
-            f"{registry_name}/{repo_name}:{tag_name} does not exist"
-        )
-        return None
-
-
-def generate_autoscale_formula(max_nodes: int = 8) -> str:
-    """
-    Generate a generic autoscale formula for use based on maximum number of nodes to scale up to.
-
-    Args:
-        max_nodes (int): maximum number of nodes to cap the pool at
-
-    Returns:
-        str: the text of an autoscale formula
-
-    """
-    logger.debug("Creating default autoscale formula.")
-    formula = f"""
-    // Get pending tasks for the past 10 minutes.
-    $samples = $ActiveTasks.GetSamplePercent(TimeInterval_Minute * 10);
-    // If we have fewer than 70 percent data points, we use the last sample point, otherwise we use the maximum of last sample point and the history average.
-    $tasks = $samples < 70 ? max(0, $ActiveTasks.GetSample(1)) :
-    max( $ActiveTasks.GetSample(1), avg($ActiveTasks.GetSample(TimeInterval_Minute * 10)));
-    // If number of pending tasks is not 0, set targetVM to pending tasks, otherwise half of current dedicated.
-    $targetVMs = $tasks > 0 ? $tasks : max(0, $TargetDedicatedNodes / 2);
-    // The pool size is capped to max_nodes input
-    cappedPoolSize = {max_nodes};
-    $TargetDedicatedNodes = max(0, min($targetVMs, cappedPoolSize));
-    // Set node deallocation mode - keep nodes active only until tasks finish
-    $NodeDeallocationOption = taskcompletion;
-    """
-    return formula
-
-
-def format_rel_path(rel_path: str) -> str:
-    if rel_path.startswith("/"):
-        rel_path = rel_path[1:]
-        logger.debug(f"path formatted to {rel_path}")
-    return rel_path
-
-
-def get_timeout(_time: str) -> int:
-    t = _time.split("PT")[-1]
-    if "H" in t:
-        if "M" in t:
-            h = int(t.split("H")[0])
-            m = int(t.split("H")[1].split("M")[0])
-            return 60 * h + m
-        else:
-            m = int(t.split("H")[0])
-            return m * 60
-    else:
-        m = int(t.split("M")[0])
-        return m
-
-
-def list_blobs_flat(
-    container_name: str, blob_service_client: BlobServiceClient, verbose=True
-):
-    logger.debug("Creating container client for getting Blob info.")
-    container_client = blob_service_client.get_container_client(
-        container=container_name
-    )
-    logger.debug("Container client created. Listing Blob info.")
-    blob_list = container_client.list_blobs()
-    blob_names = [blob.name for blob in blob_list]
-    logger.debug("Blob names gathered.")
-    if verbose:
-        for blob in blob_list:
-            logger.info(f"Name: {blob.name}")
-    return blob_names
-
-
-def get_log_level() -> int:
-    """
-    Gets the LOG_LEVEL from the environment.
-
-    If it could not find one, set it to None.
-
-    If one was found, but not expected, set it to DEBUG
-    """
-    log_level = os.getenv("LOG_LEVEL")
-
-    if log_level is None:
-        return logging.CRITICAL+1
-
-    match log_level.lower():
-        case "none":
-            return logging.CRITICAL+1
-        case "debug":
-            logger.info("Log level set to DEBUG")
-            return logging.DEBUG
-        case "info":
-            logger.info("Log level set to INFO")
-            return logging.INFO
-        case "warning" | "warn":
-            logger.info("Log level set to WARNING")
-            return logging.WARNING
-        case "error":
-            logger.info("Log level set to ERROR")
-            return logging.ERROR
-        case "critical":
-            logger.info("Log level set to CRITICAL")
-            return logging.CRITICAL
-        case ll:
-            logger.warning(
-                f"Did not recognize log level string {ll}. Using DEBUG"
-            )
-            return logging.DEBUG
-
-
-def delete_blob_snapshots(
-    blob_name: str, container_name: str, blob_service_client: object
-):
-    blob_client = blob_service_client.get_blob_client(
-        container=container_name, blob=blob_name
-    )
-    blob_client.delete_blob(delete_snapshots="include")
-    logger.info(f"Deleted {blob_name} from {container_name}.")
-
-
-def delete_blob_folder(
-    folder_path: str, container_name: str, blob_service_client: object
-):
-    # create container client
-    c_client = blob_service_client.get_container_client(
-        container=container_name
-    )
-    # list out files in folder
-    blob_names = c_client.list_blob_names(name_starts_with=folder_path)
-    _files = [blob for blob in blob_names]
-    # call helpers.delete_blob_snapshots()
-    for file in _files:
-        delete_blob_snapshots(
-            blob_name=file,
-            container_name=container_name,
-            blob_service_client=blob_service_client,
-        )
-
-
-def format_extensions(extension):
-    if isinstance(extension, str):
-        extension = [extension]
-    ext = []
-    for l in extension:
-        if l.startswith("."):
-            ext.append(l)
-        else:
-            ext.append("."+l)
-    return ext
-
-
-def mark_job_completed_after_tasks_run(
-    job_id: str,
-    pool_id: str,
-    batch_client: object,
-    mark_complete: bool = True,
-    ):
-    if mark_complete:
-        logger.debug("setting terminateJob when all tasks complete for job.")
-        job_term = batchmodels.JobUpdateParameter(
-            id=job_id,
-            pool_info=batchmodels.PoolInformation(pool_id=pool_id),
-            on_all_tasks_complete = 'terminateJob'
-        )  
-        batch_client.job.update(job_id = job_id, job_update_parameter = job_term)
-        print("Job will be marked complete when all tasks finish, even if task(s) fails.")
-
-
-def check_autoscale_parameters(
-    mode:str,
-    dedicated_nodes:int=None,
-    low_priority_nodes:int=None,
-    node_deallocation_option:int=None,
-    autoscale_formula_path:str=None,
-    evaluation_interval:str=None
-) -> str | None:
-    """Checks which arguments are incompatible with the provided scale mode
-
-    Args:
-        dedicated_nodes (int): optional, the target number of dedicated compute nodes for the pool in fixed scaling mode. Defaults to None.
-        low_priority_nodes (int): optional, the target number of spot compute nodes for the pool in fixed scaling mode. Defaults to None.
-        node_deallocation_option (str): optional, determines what to do with a node and its running tasks after it has been selected for deallocation. Defaults to None.
-        autoscale_formula_path (str): optional, path to autoscale formula file if mode is autoscale. Defaults to None.
-        evaluation_interval (str): optional, how often Batch service should adjust pool size according to its autoscale formula. Defaults to 15 minutes. 
-    """
-    if mode == "autoscale":
-        disallowed_args = [ 
-            { 'arg': dedicated_nodes, 'label': "dedicated_nodes" },
-            { 'arg': low_priority_nodes, 'label': "low_priority_nodes" },
-            { 'arg': node_deallocation_option, 'label': "node_deallocation_option" }
-        ]
-    else:
-        disallowed_args = [ 
-            { 'arg': autoscale_formula_path, 'label': "autoscale_formula_path" },
-            { 'arg': evaluation_interval, 'label': "evaluation_interval" }
-        ]
-    validation_errors = [d_arg['label'] for d_arg in disallowed_args if d_arg['arg']]
-    if validation_errors:
-        invalid_fields = ", ".join(validation_errors)
-        validation_msg = f'{invalid_fields} cannot be specified with {mode} option'
-        return validation_msg
-    return None
-
-def get_rel_mnt_path(blob_name: str, pool_name: str, resource_group_name: str,
-        account_name: str,
-        batch_mgmt_client: object):
-    try:
-        pool_info = get_pool_full_info(resource_group_name=resource_group_name,
-                       account_name=account_name,
-                       pool_name=pool_name,
-                       batch_mgmt_client=batch_mgmt_client)
-    except Exception:
-        logger.error("could not retrieve pool information.")
-        return "ERROR!"
-    mc = pool_info.as_dict()['mount_configuration']
-    for m in mc:
-        if m['azure_blob_file_system_configuration']['container_name'] == blob_name:
-            rel_mnt_path = m['azure_blob_file_system_configuration']['relative_mount_path']
-            return rel_mnt_path
-    logger.error(f"could not find blob {blob_name} mounted to pool.")
-    print(f"could not find blob {blob_name} mounted to pool.")
-    return "ERROR!"
-
-def get_pool_mounts(pool_name: str, resource_group_name: str,
-        account_name: str,
-        batch_mgmt_client: object):
-    try:
-        pool_info = get_pool_full_info(resource_group_name=resource_group_name,
-                       account_name=account_name,
-                       pool_name=pool_name,
-                       batch_mgmt_client=batch_mgmt_client)
-    except Exception:
-        logger.error("could not retrieve pool information.")
-        print(f"could not retrieve pool info for {pool_name}.")
-        return None
-    mounts = []
-    mc = pool_info.as_dict()['mount_configuration']
-    for m in mc:
-        mounts.append(
-            (m['azure_blob_file_system_configuration']['container_name'],
-            m['azure_blob_file_system_configuration']['relative_mount_path'])
-            )
+# import modules for use
+import datetime
+import json
+import logging
+import os
+import subprocess as sp
+import time
+from os import path, walk
+from pathlib import Path
+from datetime import datetime as dt
+from zoneinfo import ZoneInfo as zi
+
+import docker
+import numpy as np
+import pandas as pd
+import toml
+import yaml
+from azure.batch import BatchServiceClient
+import azure.batch.models as batchmodels
+from azure.common.credentials import ServicePrincipalCredentials
+from azure.containerregistry import ContainerRegistryClient
+from azure.core.exceptions import HttpResponseError
+from azure.identity import ClientSecretCredential, DefaultAzureCredential
+from azure.keyvault.secrets import SecretClient
+from azure.mgmt.batch import BatchManagementClient
+from azure.storage.blob import BlobServiceClient, ContainerClient
+from docker.errors import DockerException
+from yaml import SafeLoader, dump, load
+
+logger = logging.getLogger(__name__)
+
+
+def read_config(config_path: str = "./configuration.toml"):
+    """takes in a path to a configuration toml file and returns it as a json object
+
+    Args:
+        config_path (str): path to configuration toml file
+
+    Returns:
+        dict: json object with configuration info extracted from config file
+
+    Example:
+        config = read_config("/path/to/config.toml")
+    """
+    # print("Attempting to read configuration from:", config_path)
+    try:
+        config = toml.load(config_path)
+        logger.debug("Configuration file loaded.")
+        return config
+    except FileNotFoundError as e:
+        logger.warning(
+            "Configuration file not found. Make sure the location (path) is correct."
+        )
+        logger.exception(e)
+        raise FileNotFoundError(f"could not find file {config_path}") from None
+    except Exception as e:
+        logger.warning(
+            "Error occurred while loading the configuration file. Check file format and contents."
+        )
+        logger.exception(e)
+        raise Exception("Error occurred while loading the configuration file. Check file format and contents.") from None
+
+
+def create_container(container_name: str, blob_service_client: object):
+    """creates a Blob container if not exists
+
+    Args:
+        container_name (str): user specified name for Blob container
+        blob_service_client (object): BlobServiceClient object
+
+    Returns:
+       object: ContainerClient object
+    """
+    logger.debug(f"Attempting to create or access container: {container_name}")
+    container_client = blob_service_client.get_container_client(
+        container=container_name
+    )
+    if not container_client.exists():
+        container_client.create_container()
+        logger.debug(f"Container [{container_name}] created successfully.")
+    else:
+        logger.debug(
+            f"Container [{container_name}] already exists. No action needed."
+        )
+    return container_client
+
+
+def get_autoscale_formula(filepath: str = None, text_input: str = None):
+    """takes in a file to autoscale file or a "static" text input, reads and returns an autoscale formula.
+    If neither are found, it will look for a file named autoscale_formula.txt and return its string output.
+
+    Args:
+        filepath (str): a path to an autoscale formula file. Default is None.
+        text_input (str): a string input of the autoscale formula. Default is None.
+    Returns:
+        str: autoscale formula
+    """
+    # print("Retrieving autoscale formula...")
+    if filepath is None and text_input is None:
+        # get default autoscale formula:
+        autoscale_text = generate_autoscale_formula()
+        logger.debug(
+            "Default autoscale formula used. Please provide a path to autoscale formula to sepcify your own formula."
+        )
+        return autoscale_text
+    elif filepath is not None:
+        try:
+            with open(filepath, "r") as autoscale_text:
+                logger.debug(
+                    f"Autoscale formula successfully read from {filepath}."
+                )
+                return autoscale_text.read()
+        except Exception:
+            logger.error(
+                f"Error reading autoscale formula from {filepath}. Check file path and permissions."
+            )
+            raise Exception(f"Error reading autoscale formula from {filepath}. Check file path and permissions.") from None
+    elif text_input is not None:
+        logger.debug("Autoscale formula provided via text input.")
+        return text_input
+
+
+def get_sp_secret(config: dict):
+    """gets the user's secret from the keyvault based on config
+
+    Args:
+        config (dict): contains configuration info
+
+    Returns:
+        str: service principal secret
+
+    Example:
+        sp_secret = get_sp_secret(config)
+    """
+    logger.debug("Attempting to retrieve Azure credential.")
+    try:
+        user_credential = DefaultAzureCredential()
+        logger.debug("Credential obtained.")
+    except Exception as e:
+        logger.error("Error obtaining credential:", e)
+        raise e
+
+    logger.debug("Attempting to establish secret client.")
+    try:
+        secret_client = SecretClient(
+            vault_url=config["Authentication"]["vault_url"],
+            credential=user_credential,
+        )
+        logger.debug("Secret client initialized.")
+    except KeyError as e:
+        logger.error("Error:", e, "Key not found in configuration.")
+        raise e
+
+    logger.debug("Attempting to retrieve Service Principal secret.")
+    try:
+        sp_secret = secret_client.get_secret(
+            config["Authentication"]["vault_sp_secret_id"]
+        ).value
+        logger.debug("Service principal secret successfully retrieved.")
+        return sp_secret
+    except Exception as e:
+        logger.error("Error retrieving secret:", e)
+        logger.warning(
+            "Check that vault_uri and vault_sp_secret_id are correctly configured in the config file."
+        )
+        raise e
+
+
+def get_sp_credential(config: dict):
+    """gets the user's credentials based on their secret and config file
+
+    Args:
+        config (dict): contains configuration info
+
+    Returns:
+        class: client credential for Azure Blob Service Client
+    """
+    logger.debug("Attempting to obtain service principal credentials...")
+    sp_secret = get_sp_secret(config)
+    try:
+        sp_credential = ClientSecretCredential(
+            tenant_id=config["Authentication"]["tenant_id"],
+            client_id=config["Authentication"]["sp_application_id"],
+            client_secret=sp_secret,
+        )
+        logger.debug("Service principal credentials obtained successfully.")
+        return sp_credential
+    except KeyError as e:
+        logger.error(
+            f"Configuration error: '{e}' does not exist in the config file. Please add it in the Authentication section.",
+        )
+        raise e
+
+
+def get_blob_service_client(config: dict):
+    """establishes Blob Service Client using credentials
+
+    Args:
+        config (dict): contains configuration info
+
+    Returns:
+        class: an instance of BlobServiceClient
+    """
+    logger.debug("Initializing Blob Service Client...")
+    sp_credential = get_sp_credential(config)
+    try:
+        blob_service_client = BlobServiceClient(
+            account_url=config["Storage"]["storage_account_url"],
+            credential=sp_credential,
+        )
+        logger.debug("Blob Service Client successfully created.")
+        return blob_service_client
+    except KeyError as e:
+        logger.error(
+            f"Configuration error: '{e}' does not exist in the config file. Please add it in the Storage section.",
+        )
+        raise e
+
+
+def get_batch_mgmt_client(config: dict):
+    """establishes a Batch Management Client based on credentials and config file
+
+    Args:
+        config (dict): config dictionary
+
+    Returns:
+        class: an instance of the Batch Management Client
+    """
+    logger.debug("Initializing Batch Management Client...")
+    sp_credential = get_sp_credential(config)
+    try:
+        batch_mgmt_client = BatchManagementClient(
+            credential=sp_credential,
+            subscription_id=config["Authentication"]["subscription_id"],
+        )
+        logger.debug("Batch Management Client successfully created.")
+        return batch_mgmt_client
+    except KeyError as e:
+        logger.error(
+            f"Configuration error: '{e}' does not exist in the config file. Please add it to the Authentication section.",
+        )
+        raise e
+
+
+def create_blob_containers(
+    blob_service_client: BlobServiceClient,
+    input_container_name: str = None,
+    output_container_name: str = None,
+):
+    """creates the input and output Blob containers based on given names
+
+    Args:
+        blob_service_client (object): an instance of the Batch Management Client
+        input_container_name (str): user specified name for input container. Default is None.
+        output_container_name (str): user specified name for output container. Default is None.
+    """
+    # print("Preparing to create blob containers...")
+    if input_container_name:
+        logger.info(
+            f"Attempting to create input container: '{input_container_name}'..."
+        )
+        create_container(input_container_name, blob_service_client)
+    else:
+        logger.warning(
+            "Input container name not specified. Skipping input container creation."
+        )
+
+    if output_container_name:
+        logger.info(
+            f"Attempting to create output container: '{output_container_name}'..."
+        )
+        create_container(output_container_name, blob_service_client)
+    else:
+        logger.warning(
+            "Output container name not specified. Skipping output container creation."
+        )
+
+
+def get_batch_pool_json(
+    input_container_name: str,
+    output_container_name: str,
+    config: dict,
+    autoscale_formula_path:str=None,
+    autoscale_evaluation_interval: str = "PT5M",
+    fixedscale_resize_timeout: str = "PT15M",
+    container_image_name:str=None
+):
+    """creates a json output with various components needed for batch pool creation
+
+    Args:
+        input_container_name (str): user specified name for input container
+        output_container_name (str): user specified name for input container
+        config (dict): config dictionary
+        autoscale_formula_path (str): path to the autoscale formula
+
+    Returns:
+        json: relevant information for Batch pool creation
+    """
+    logger.debug("Preparing batch pool configuration...")
+    # User-assigned identity for the pool
+    user_identity = {
+        "type": "UserAssigned",
+        "userAssignedIdentities": {
+            config["Authentication"]["user_assigned_identity"]: {
+                "clientId": config["Authentication"]["batch_application_id"],
+                "principalId": config["Authentication"]["batch_object_id"],
+            }
+        },
+    }
+    logger.debug("User identity configuration prepared.")
+
+    # Network configuration with no public IP and virtual network
+    network_config = {
+        "subnetId": config["Authentication"]["subnet_id"],
+        "publicIPAddressConfiguration": {"provision": "NoPublicIPAddresses"},
+        "dynamicVnetAssignmentScope": "None",
+    }
+    logger.debug("Network configuration prepared.")
+
+    # Virtual machine configuration
+    deployment_config = {
+        "virtualMachineConfiguration": {
+            "imageReference": {
+                "publisher": "microsoft-azure-batch",
+                "offer": "ubuntu-server-container",
+                "sku": "20-04-lts",
+                "version": "latest",
+            },
+            "nodeAgentSkuId": "batch.node.ubuntu 20.04"
+        }
+    }
+    if container_image_name:
+        container_configuration = {
+            "type": "dockercompatible",
+            "containerImageNames": [container_image_name],
+            "containerRegistries": [
+                {
+                    "registryServer": config["Container"][
+                        "container_registry_url"
+                    ],
+                    "userName": config["Container"][
+                        "container_registry_username"
+                    ],
+                    "password": config["Container"][
+                        "container_registry_password"
+                    ]
+                }
+            ]
+        }
+        deployment_config['virtualMachineConfiguration']['containerConfiguration'] = container_configuration
+    logger.debug("VM and container configurations prepared.")
+
+    # Mount configuration
+    mount_config = [
+        {
+            "azureBlobFileSystemConfiguration": {
+                "accountName": config["Storage"]["storage_account_name"],
+                "identityReference": {
+                    "resourceId": config["Authentication"][
+                        "user_assigned_identity"
+                    ]
+                },
+                "containerName": input_container_name,
+                "blobfuseOptions": "",
+                "relativeMountPath": "input",
+            }
+        },
+        {
+            "azureBlobFileSystemConfiguration": {
+                "accountName": config["Storage"]["storage_account_name"],
+                "identityReference": {
+                    "resourceId": config["Authentication"][
+                        "user_assigned_identity"
+                    ]
+                },
+                "containerName": output_container_name,
+                "blobfuseOptions": "",
+                "relativeMountPath": "output",
+            }
+        },
+    ]
+    logger.debug("Mount configuration prepared.")
+
+    # Assemble the pool parameters JSON
+    logger.debug("Generating autoscale formula...")
+    pool_parameters = {
+        "identity": user_identity,
+        "properties": {
+            "vmSize": config["Batch"]["pool_vm_size"],
+            "interNodeCommunication": "Disabled",
+            "taskSlotsPerNode": 1,
+            "taskSchedulingPolicy": {"nodeFillType": "Spread"},
+            "deploymentConfiguration": deployment_config,
+            "networkConfiguration": network_config,
+            "resizeOperationStatus": {
+                "targetDedicatedNodes": 1,
+                "nodeDeallocationOption": "Requeue",
+                "resizeTimeout": fixedscale_resize_timeout,
+                "startTime": "2023-07-05T13:18:25.7572321Z",
+            },
+            "currentDedicatedNodes": 1,
+            "currentLowPriorityNodes": 0,
+            "targetNodeCommunicationMode": "Simplified",
+            "currentNodeCommunicationMode": "Simplified",
+            "mountConfiguration": mount_config,
+        },
+    }
+    if autoscale_formula_path:
+        pool_parameters['properties']['scaleSettings'] = {
+            # "fixedScale": {
+            #     "targetDedicatedNodes": 1,
+            #     "targetLowPriorityNodes": 0,
+            #     "resizeTimeout": "PT15M"
+            # }
+            "autoScale": {
+                "evaluationInterval": autoscale_evaluation_interval,
+                "formula": get_autoscale_formula(
+                    filepath=autoscale_formula_path
+                )
+            }
+        }
+
+    logger.debug("Batch pool parameters assembled.")
+
+    pool_id = config["Batch"]["pool_id"]
+    account_name = config["Batch"]["batch_account_name"]
+    resource_group_name = config["Authentication"]["resource_group"]
+    batch_json = {
+        "user_identity": user_identity,
+        "network_config": network_config,
+        "deployment_config": deployment_config,
+        "mount_config": mount_config,
+        "pool_parameters": pool_parameters,
+        "pool_id": pool_id,
+        "account_name": account_name,
+        "resource_group_name": resource_group_name,
+    }
+    logger.debug("Batch pool JSON configuration is ready.")
+    return batch_json
+
+def update_pool(pool_name: str, pool_parameters: dict, batch_mgmt_client: object, account_name: str, resource_group_name: str) -> dict:
+    print("Updating the pool...")
+
+    start_time = datetime.datetime.now()
+    print(f"Updating the pool '{pool_name}'...")
+    batch_mgmt_client.pool.update(
+        resource_group_name=resource_group_name,
+        account_name=account_name,
+        pool_name=pool_name,
+        parameters=pool_parameters,
+    )
+
+    end_time = datetime.datetime.now()
+    updation_time = round((end_time - start_time).total_seconds(), 2)
+    print(f"Pool update process completed in {updation_time} seconds.")
+
+    return {
+        "pool_id": pool_name,
+        "updation_time": updation_time,
+    }
+
+def create_batch_pool(batch_mgmt_client: object, batch_json: dict):
+    """creates the Batch pool using the Batch Management Client and info from batch_json
+
+    Args:
+        batch_mgmt_client (object): an instance of the Batch Management Client
+        batch_json (dict): relevant information for Batch pool creation
+
+    Raises:
+        error: pool ID already exists
+
+    Returns:
+        str: pool ID value of created pool
+    """
+    logger.info("Attempting to create the Azure Batch pool...")
+    try:
+        resource_group_name = batch_json["resource_group_name"]
+        account_name = batch_json["account_name"]
+        pool_id = batch_json["pool_id"]
+        parameters = batch_json["pool_parameters"]
+
+        logger.info(
+            f"Creating pool: {pool_id} in the account: {account_name}..."
+        )
+        new_pool = batch_mgmt_client.pool.create(
+            resource_group_name=resource_group_name,
+            account_name=account_name,
+            pool_name=pool_id,
+            parameters=parameters,
+        )
+        pool_id = new_pool.name
+        logger.info(f"Pool {pool_id!r} created successfully.")
+    except HttpResponseError as error:
+        if "PropertyCannotBeUpdated" in error.message:
+            logger.error(
+                f"Pool {pool_id!r} already exists. No further action taken."
+            )
+            raise error
+        else:
+            logger.error(f"Error creating pool {pool_id!r}: {error}")
+            raise
+    return pool_id
+
+
+def delete_pool(
+    resource_group_name: str,
+    account_name: str,
+    pool_name: str,
+    batch_mgmt_client: object,
+) -> None:
+    """deletes the specified pool from Azure Batch.
+
+    Args:
+        resource_group_name (str): resource group name
+        account_name (str): account name
+        pool_name (str): name of pool to delete
+        batch_mgmt_client (object): instance of BatchManagementClient
+    """
+    logger.debug(f"Attempting to delete {pool_name}...")
+    poller = batch_mgmt_client.pool.begin_delete(
+        resource_group_name=resource_group_name,
+        account_name=account_name,
+        pool_name=pool_name,
+    )
+    logger.info(f"Pool {pool_name} deleted.")
+    return poller
+
+
+def list_containers(blob_service_client: object):
+    """lists the containers using the BlobServiceClient
+
+    Args:
+        blob_service_client (object): an instance of BlobServiceClient
+
+    Returns:
+        list[str]: list of containers in Blob Storage account
+    """
+    # print("Listing all containers in the Blob service account...")
+    container_list = []
+
+    for container in blob_service_client.list_containers():
+        container_list.append(container.name)
+        logger.debug(f"Found container: {container.name}")
+    logger.debug("Completed listing containers.")
+    return container_list
+
+
+def upload_blob_file(
+    filepath: str,
+    location: str = "",
+    container_client: object = None,
+    verbose: bool = False,
+):
+    """Uploads a specified file to Blob storage.
+    Args:
+        filepath (str): the path to the file.
+        location (str): the location (folder) inside the Blob container. Uploaded to root if "". Default is "".
+        container_client: a ContainerClient object to interact with Blob container.
+        verbose (bool): whether to be verbose in uploaded files. Defaults to False
+
+    Example:
+        upload_blob_file("sample_file.txt", container_client = cc, verbose = False)
+        - uploads the "sample_file.txt" file to the root of the blob container
+
+        upload_blob_file("sample_file.txt", "job_1/input", cc, False)
+        - uploads the "sample_file.txt" file to the job_1/input folder of the blob container.
+        - note that job_1/input will be created if it does not exist.
+    """
+    if location.startswith("/"):
+        location = location[1:]
+    with open(file=filepath, mode="rb") as data:
+        _, _file = path.split(filepath)
+        _name = path.join(location, _file)
+        container_client.upload_blob(name=_name, data=data, overwrite=True)
+    if verbose:
+        print(f"Uploaded {filepath} to {container_client.container_name} as {_name}.")
+        logger.info(
+            f"Uploaded {filepath} to {container_client.container_name} as {_name}."
+        )
+
+
+def walk_folder(folder: str) -> list | None:
+    file_list = []
+    for dirname, _, fname in walk(folder):
+        for f in fname:
+            _path = path.join(dirname, f)
+            file_list.append(_path)
+    return file_list
+
+
+def upload_files_in_folder(
+    folder: str,
+    container_name: str,
+    include_extensions: str|list|None = None,
+    exclude_extensions: str|list|None = None,
+    location_in_blob: str = "",
+    blob_service_client=None,
+    verbose: bool = True,
+    force_upload: bool = True,
+):
+    """uploads all files in specified folder to the input container.
+    If there are more than 50 files in the folder, the user is asked to confirm
+    the upload. This can be bypassed if force_upload = True.
+
+    Args:
+        folder (str): folder name containing files to be uploaded
+        container_name (str): the name of the Blob container
+        include_extensions (str, list): a string or list of extensions desired for upload. Optional. Example: ".py" or [".py", ".csv"]
+        exclude_extensions (str, list): a string or list of extensions of files not to include in the upload. Optional. Example: ".py" or [".py", ".csv"]
+        location_in_blob (str): location (folder) to upload in Blob container. Will create the folder if it does not exist. Default is "" (root of Blob Container).
+        blob_service_client (object): instance of Blob Service Client
+        verbose (bool): whether to print the name of files uploaded. Default True.
+        force_upload (bool): whether to force the upload despite the file count in folder. Default False.
+
+    Returns:
+        list: list of files uploaded
+    """
+    # check that include and exclude extensions are not both used, format if exist
+    if include_extensions is not None:
+        include_extensions = format_extensions(include_extensions)
+    elif exclude_extensions is not None:
+        exclude_extensions = format_extensions(exclude_extensions)
+    if include_extensions is not None and exclude_extensions is not None:
+        logger.error("Use included_extensions or exclude_extensions, not both.")
+        raise Exception("Use included_extensions or exclude_extensions, not both.") from None
+    # check container exists
+    logger.debug(f"Checking Blob container {container_name} exists.")
+    #create container client
+    container_client = blob_service_client.get_container_client(
+        container=container_name
+    )
+    #check if container client exists
+    if not container_client.exists():
+        logger.error(
+            f"Blob container {container_name} does not exist. Please try again with an existing Blob container."
+        )
+        raise Exception(f"Blob container {container_name} does not exist. Please try again with an existing Blob container.") from None
+    # check number of files if force_upload False
+    logger.debug(f"Blob container {container_name} found. Uploading files...")
+    #check if files should be force uploaded
+    if not force_upload:
+        fnum = []
+        for _, _, file in os.walk(os.path.realpath(f"./{folder}")):
+            fnum.append(len(file))
+        fnum_sum = sum(fnum)
+        if fnum_sum > 50:
+            print(f"You are about to upload {fnum_sum} files.")
+            resp = input("Continue? [Y/n]: ")
+            if resp == "Y" or resp == "y":
+                pass
+            else:
+                print("Upload aborted.")
+                return None
+    # get all files in folder
+    file_list = []
+    #check if folder is valid
+    if not path.isdir(folder):
+        logger.warning(
+            f"{folder} is not a folder/directory. Make sure to specify a valid folder."
+        )
+        return None
+    file_list = walk_folder(folder)
+    #create sublist matching include_extensions and exclude_extensions
+    flist = []
+    if include_extensions is None:
+        if exclude_extensions is not None:
+            #find files that don't contain the specified extensions
+            for _file in file_list:
+                if not os.path.splitext(_file)[1] in exclude_extensions:
+                    flist.append(_file)
+        else: #this is for no specified extensions to include of exclude
+            flist = file_list
+    else:
+        #include only specified extension files
+        for _file in file_list:
+            if os.path.splitext(_file)[1] in include_extensions:
+                flist.append(_file)
+
+    # iteratively call the upload_blob_file function to upload individual files
+    for file in flist:
+        # get the right folder location, need to drop the folder from the beginning and remove the file name, keeping only middle folders
+        drop_folder = path.dirname(file).replace(folder, "", 1)
+        print(drop_folder)
+        if drop_folder.startswith("/"):
+            drop_folder = drop_folder[
+                1:
+            ]  # removes the / so path.join doesnt mistake for root
+        logger.debug(f"Calling upload_blob_file for {file}")
+        upload_blob_file(
+            file, path.join(location_in_blob, drop_folder), container_client, verbose
+        )
+    return file_list
+
+
+def get_batch_service_client(config: dict):
+    """creates and returns a Batch Service Client object
+
+    Args:
+        config (dict): config dictionary
+
+    Returns:
+        object: Batch Service Client object
+    """
+    logger.debug("Initializing Batch Service Client...")
+    logger.debug("Pulling in SP Secret for batch client.")
+    sp_secret = get_sp_secret(config)
+    logger.debug("Attempting to create Batch Service Client.")
+    batch_client = BatchServiceClient(
+        credentials=ServicePrincipalCredentials(
+            client_id=config["Authentication"]["sp_application_id"],
+            tenant=config["Authentication"]["tenant_id"],
+            secret=sp_secret,
+            resource="https://batch.core.windows.net/",
+        ),
+        batch_url=config["Batch"]["batch_service_url"],
+    )
+    logger.debug("Batch Service Client initialized successfully.")
+    return batch_client
+
+
+def list_nodes_by_pool(
+    pool_name:str,
+    config: dict,
+    node_state:str=None
+):
+    batch_client = get_batch_service_client(config)
+    if node_state:
+        filter_option = f"state eq '{node_state}'"
+        nodes = batch_client.compute_node.list(
+            pool_id=pool_name,
+            compute_node_list_options=batchmodels.ComputeNodeListOptions(filter=filter_option)
+        )
+    else:
+        nodes = batch_client.compute_node.list(pool_id=pool_name)
+    return nodes
+
+
+def add_job(
+    job_id: str,
+    pool_id: str,
+    end_job_on_task_failure: bool,
+    batch_client: object,
+    task_retries: int = 3
+):
+    """takes in a job ID and config to create a job in the pool
+
+    Args:
+        job_id (str): name of the job to run
+        end_job_on_task_failure (bool): whether to end a running job if a task fails
+        batch_client (object): batch client object
+    """
+    logger.debug(f"Attempting to create job '{job_id}'...")
+    if end_job_on_task_failure:
+        end_job_str = "performExitOptionsJobAction"
+        logger.debug("Setting parameter to end job on task failure.")
+    else:
+        end_job_str = "noAction"
+        logger.debug("No action set for job ending.")
+    logger.debug("Adding job parameters to job.")
+    job = batchmodels.JobAddParameter(
+        id=job_id,
+        pool_info=batchmodels.PoolInformation(pool_id=pool_id),
+        uses_task_dependencies=True,
+        on_task_failure=end_job_str,
+        constraints = batchmodels.JobConstraints(max_task_retry_count = task_retries)
+    )
+    logger.debug("Attempting to add job.")
+    try:
+        batch_client.job.add(job)
+        logger.info(f"Job '{job_id}' created successfully.")
+    except batchmodels.BatchErrorException as err:
+        if err.error.code == "JobExists":
+            logger.warning(
+                f"Job '{job_id}' already exists. No further action taken."
+            )
+        else:
+            logger.error(f"Error creating job '{job_id}': {err}")
+            logger.error("Rename this job or delete the pre-existing job.")
+            raise
+
+
+def add_task_to_job(
+    job_id: str,
+    task_id_base: str,
+    docker_command: str,
+    save_logs_rel_path: str | None = None,
+    name_suffix: str = "",
+    input_files: list[str] | None = None,
+    mounts: list | None = None,
+    depends_on: str | list[str] | None = None,
+    batch_client: object | None = None,
+    full_container_name: str | None = None,
+    task_id_max: int = 0,
+):
+    """add a defined task(s) to a job in the pool
+
+    Args:
+        job_id (str): name given to job
+        task_id_base (str): the name given to the task_id as a base
+        docker_command (str): the docker command to execute for the task
+        save_logs_rel_path (str): relative path to blob where logs should be stored. Default None for not saving logs.
+        name_suffix (str): suffix to append to task name. Default is empty string.
+        input_files (list[str]): a  list of input files
+        mounts (list[tuple]): a list of tuples in the form (container_name, relative_mount_directory)
+        depends_on (str | list[str]): list of tasks this task depends on
+        batch_client (object): batch client object
+        full_container_name (str): name ACR container to run task on
+        task_id_max (int): current max task id in use by Batch
+
+    Returns:
+        list: list of task IDs created
+    """
+    logger.debug("Adding add_task process.")
+    # convert docker command to string if in list format
+    if isinstance(docker_command, list):
+        d_cmd_str = " ".join(docker_command)
+        logger.debug("Docker command converted to string.")
+    else:
+        d_cmd_str = docker_command
+
+    # Add a task to the job
+    az_mount_dir = "$AZ_BATCH_NODE_MOUNTS_DIR"
+    user_identity = batchmodels.UserIdentity(
+        auto_user=batchmodels.AutoUserSpecification(
+            scope=batchmodels.AutoUserScope.pool,
+            elevation_level=batchmodels.ElevationLevel.admin,
+        )
+    )
+    task_deps = None
+    if depends_on is not None:
+        # Create a TaskDependencies object to pass in
+        if isinstance(depends_on, str):
+            depends_on = [depends_on]
+            logger.debug("Adding task dependency.")
+        task_deps = batchmodels.TaskDependencies(task_ids=depends_on)
+
+    logger.debug("Creating mount configuration string.")
+    mount_str = ""
+    # src = env variable to fsmounts/rel_path
+    # target = the directory(path) you reference in your code
+    if mounts is not None:
+        mount_str = ""
+        for mount in mounts:
+            logger.debug("Adding mount to mount string.")
+            mount_str = (
+                mount_str
+                + "--mount type=bind,source="
+                + az_mount_dir
+                + f"/{mount[1]},target=/{mount[1]} "
+            )
+    task_id = f"{task_id_base}-{name_suffix}-{str(task_id_max + 1)}"
+    if save_logs_rel_path is not None:
+        if save_logs_rel_path == "ERROR!":
+            logger.warning("could not find rel path")
+            print("could not find rel path. Stdout and stderr will not be saved to blob storage.")
+            full_cmd = d_cmd_str
+        else:
+            logger.debug("using rel path to save logs")
+            t = dt.now(zi("America/New_York"))
+            s_time = t.strftime("%Y%m%d_%H%M%S")
+            if not save_logs_rel_path.startswith("/"):
+                save_logs_rel_path = "/" + save_logs_rel_path
+            _folder = f"{save_logs_rel_path}/stdout_stderr/{job_id}/{task_id}"
+            sout = f"{_folder}/stdout_{s_time}.txt"
+            serr = f"{_folder}/stderr_{s_time}.txt"
+            full_cmd = f"""/bin/bash -c "mkdir -p {_folder}; {d_cmd_str} > {sout} 2> {serr}" """
+    else:
+        full_cmd = d_cmd_str
+
+    if input_files:
+        tasks = []
+        for i, input_file in enumerate(input_files):
+            config_stem = "_".join(input_file.split(".")[:-1]).split("/")[-1]
+            id = task_id_base + "-" + config_stem
+            # shorten the id name to fit the 64 char limit of task ids
+            if len(id) > 64:
+                id = id[:60] + "_" + str(i)
+            tasks.append(id)
+            task = batchmodels.TaskAddParameter(
+                id=id,
+                command_line=d_cmd_str
+                + " "
+                + input_file,
+                container_settings=batchmodels.TaskContainerSettings(
+                    image_name=full_container_name,
+                    container_run_options=f"--name={job_id} --rm " + mount_str,
+                ),
+                user_identity=user_identity,
+                depends_on=task_deps,
+            )
+            batch_client.task.add(job_id=job_id, task=task)
+            print(f"Task '{id}' added to job '{job_id}'.")
+        return tasks
+    else:
+        command_line = full_cmd
+        logger.debug(f"Adding task {task_id}")
+        task = batchmodels.TaskAddParameter(
+            id=task_id,
+            command_line=command_line,
+            container_settings=batchmodels.TaskContainerSettings(
+                image_name=full_container_name,
+                container_run_options=f"--name={job_id}_{str(task_id_max+1)} --rm "
+                + mount_str,
+            ),
+            user_identity=user_identity,
+            depends_on=task_deps,
+        )
+        batch_client.task.add(job_id=job_id, task=task)
+        logger.debug(f"Task '{task_id}' added to job '{job_id}'.")
+        t = []
+        t.append(task_id)
+        return t
+
+
+def monitor_tasks(
+    job_id: str,
+    timeout: int,
+    batch_client: object,
+    resource_group,
+    account_name,
+    pool_name,
+    batch_mgmt_client,
+):
+    """monitors tasks running in the job based on job ID
+
+    Args:
+        job_id (str): the name of the job to monitor
+        timeout (int): number of minutes for timeout
+        batch_client (object): an instance of batch client
+
+    Raises:
+        RuntimeError: this error is raised if the job does not complete in the timeout
+
+    Returns:
+        dict: dictionary with keys completed (whether the job completed) and runtime (total elapsed time)
+    """
+    # start monitoring
+    logger.info(
+        f"Starting to monitor tasks for job '{job_id}' with a timeout of {timeout} minutes."
+    )
+
+    start_time = datetime.datetime.now().replace(microsecond=0)
+    if timeout is None:
+        timeout = 480
+
+    _timeout = datetime.timedelta(minutes=timeout)
+    timeout_expiration = start_time + _timeout
+
+    logger.debug(
+        f"Job '{job_id}' monitoring started at {start_time}. Timeout at {timeout_expiration}."
+    )
+    logger.debug("-" * 20)
+
+    # count tasks and print to user the starting value
+    # as tasks complete, print which complete
+    # print remaining number of tasks
+    tasks = list(batch_client.task.list(job_id))
+
+    # get total tasks
+    total_tasks = len([task for task in tasks])
+    logger.info(f"Total tasks to monitor: {total_tasks}")
+
+    # pool setup and status
+
+    completed = False
+    while datetime.datetime.now() < timeout_expiration:
+        time.sleep(5)  # Polling interval
+        tasks = list(batch_client.task.list(job_id))
+        incomplete_tasks = [
+            task
+            for task in tasks
+            if task.state != batchmodels.TaskState.completed
+        ]
+        incompletions = len(incomplete_tasks)
+        completed_tasks = [
+            task
+            for task in tasks
+            if task.state == batchmodels.TaskState.completed
+        ]
+        completions = len(completed_tasks)
+
+        # initialize the counts
+        failures = 0
+        successes = 0
+
+        for task in completed_tasks:
+            if task.as_dict()["execution_info"]["result"] == "failure":
+                failures += 1
+            elif task.as_dict()["execution_info"]["result"] == "success":
+                successes += 1
+
+        print(
+            completions,
+            "completed;",
+            incompletions,
+            "remaining;",
+            successes,
+            "successes;",
+            failures,
+            "failures",
+            end="\r",
+        )
+        logger.debug(
+            f"{completions} completed; {incompletions} remaining; {successes} successes; {failures} failures"
+        )
+
+        if not incomplete_tasks:
+            logger.info("\nAll tasks completed.")
+            completed = True
+            break
+
+    if completed:
+        logger.info(
+            "All tasks have reached 'Completed' state within the timeout period."
+        )
+        logger.info(f"{successes} task(s) succeeded, {failures} failed.")
+    else:
+        raise RuntimeError(
+            f"ERROR: Tasks did not reach 'Completed' state within timeout period of {timeout} minutes."
+        )
+
+    end_time = datetime.datetime.now().replace(microsecond=0)
+    runtime = end_time - start_time
+    logger.info(
+        f"Monitoring ended: {end_time}. Total elapsed time: {runtime}."
+    )
+    return {"completed": completed, "elapsed time": runtime}
+
+
+def list_files_in_container(
+    container_name: str, sp_credential: str, config: dict
+):
+    """lists out files in blob container
+
+    Args:
+        container_name (str): the name of the container to get files
+        sp_credential (str): the service principal credential
+        config (dict): configuration dictionary
+
+    Returns:
+        list: list of file names in the container
+    """
+    logger.info(f"Listing files in container '{container_name}'...")
+    try:
+        cc = ContainerClient(
+            account_url=config["Storage"]["storage_account_url"],
+            credential=sp_credential,
+            container_name=container_name,
+        )
+        files = [f for f in cc.list_blob_names()]
+        logger.info(files)
+        logger.info(
+            f"Found {len(files)} files in container '{container_name}'."
+        )
+        return files
+    except Exception as e:
+        logger.error(f"Error connecting to container '{container_name}': {e}")
+        raise e
+
+
+def df_to_yaml(df: pd.DataFrame):
+    """converts a pandas dataframe to yaml
+
+    Args:
+        df (pd.DataFrame): pandas dataframe to convert to yaml
+
+    Returns:
+        dict:  yaml string converted from dataframe
+    """
+    logger.debug("Converting DataFrame to YAML format...")
+    yaml_str = dump(
+        df.to_dict(orient="records"), sort_keys=False, default_flow_style=False
+    )
+    logger.debug("Conversion complete.")
+    return yaml_str
+
+
+def yaml_to_df(yaml_file: dict):
+    """converts a yaml file to pandas dataframe
+
+    Args:
+        yaml_file (dict): yaml file
+
+    Returns:
+        pd.DataFrame: pandas dataframe converted from yaml file
+    """
+    logger.debug("Converting YAML to DataFrame...")
+    df = pd.json_normalize(load(yaml_file, Loader=SafeLoader))
+    logger.debug("Conversion complete.")
+    return df
+
+
+def edit_yaml_r0(file_path: str, r0_start=1, r0_end=4, step=0.1):
+    """takes in a yaml file and produces replicate yaml files with the r0 changed based on the start, stop, and step provided. Output yamls go to yaml/ folder.
+
+    Args:
+        file_path (str): path to file
+        r0_start (int, optional): The lower end of the r0 range. Defaults to 1.
+        r0_end (int, optional): The upped end of the r0 range (inclusive). Defaults to 4.
+        step (float, optional): The step size of each r0 increase. Defaults to 0.1.
+    """
+    logger.debug(
+        f"Starting to edit YAML file '{file_path}' with r0 range from {r0_start} to {r0_end} by steps of {step}."
+    )
+
+    with open(file_path, "r") as file:
+        y = yaml.safe_load(file)
+    logger.debug("Getting list or r0 values.")
+    r0_list = np.arange(r0_start, r0_end + step, step, dtype=float).tolist()
+    logger.debug("Looping through r0 values.")
+    for r0 in r0_list:
+        r0 = round(r0, len(str(step).split(".")[1]))
+        y["baseScenario"]["r0"] = r0
+        y["outputDirectory"] = os.path.join(y["outputDirectory"], str(r0))
+        outfile = f"{file_path.replace('.yaml', '')}_{str(r0).replace('.', '-')}.yaml"
+        with open(outfile, "w") as f:
+            yaml.dump(y, f, default_flow_style=False)
+        logger.debug(
+            f"Generated modified YAML file with r0={r0} at '{outfile}'."
+        )
+    logger.debug("Completed editing YAML files.")
+
+
+def get_user_identity(config: str):
+    """gets the user identity based on the config information.
+
+    Args:
+        config (str): config dict
+
+    Returns:
+        dict: the dictionary containing user identity information to be used with the pool parameters.
+    """
+    logger.debug("Getting user identity configuration.")
+    user_identity = {
+        "type": "UserAssigned",
+        "userAssignedIdentities": {
+            config["Authentication"]["user_assigned_identity"]: {
+                "clientId": config["Authentication"]["batch_application_id"],
+                "principalId": config["Authentication"]["batch_object_id"],
+            }
+        },
+    }
+    return user_identity
+
+
+def get_network_config(config: str):
+    """gets the network configuration based on the config information
+
+    Args:
+        config (str): config dict
+
+    Returns:
+        dict: the dictionary containing network configurations to be used with the pool parameters.
+    """
+    logger.debug("Getting network configuration.")
+    network_config = {
+        "subnetId": config["Authentication"]["subnet_id"],
+        "publicIPAddressConfiguration": {"provision": "NoPublicIPAddresses"},
+        "dynamicVnetAssignmentScope": "None",
+    }
+    return network_config
+
+
+def get_deployment_config(
+    container_image_name: str,
+    container_registry_url: str,
+    container_registry_server: str,
+    config: str,
+    availability_zones: bool = False
+):
+    """gets the deployment config based on the config information
+
+    Args:
+        container_image_name (str): container image name
+        container_registry_url (str): container registry URL
+        container_registry_server (str): container registry server
+        config (str): config dict
+
+    Returns:
+        dict: dictionary containing info for container deployment. Uses ubuntu server with info obtained from config file.
+    """
+    logger.debug("setting availability zone info")
+    if availability_zones:
+        policy = "Zonal"
+    else:
+        policy = "Regional"
+
+    logger.debug("Getting deployment config.")
+    deployment_config = {
+        "virtualMachineConfiguration": {
+            "imageReference": {
+                "publisher": "microsoft-azure-batch",
+                "offer": "ubuntu-server-container",
+                "sku": "20-04-lts",
+                "version": "latest",
+            },
+            "nodePlacementConfiguration": {
+                "policy": policy
+            },
+            "nodeAgentSkuId": "batch.node.ubuntu 20.04",
+            "containerConfiguration": {
+                "type": "dockercompatible",
+                "containerImageNames": [container_image_name],
+                "containerRegistries": [
+                    {
+                        "registryUrl": container_registry_url,
+                        "userName": config["Authentication"][
+                            "sp_application_id"
+                        ],
+                        "password": get_sp_secret(config),
+                        "registryServer": container_registry_server,
+                    }
+                ],
+            },
+        }
+    }
+    return deployment_config
+
+
+def get_blob_config(
+    container_name: str,
+    rel_mount_path: str,
+    cache_blobfuse: bool,
+    config: dict,
+):
+    """gets the blob storage configuration based on the config information
+
+    Args:
+        container_name (str): name of Blob Storage Container
+        rel_mount_path (str): relative mount path
+        cache_blobfuse (bool): True to use blobfuse caching, False to download data from blobfuse every time
+        config (dict): config dict
+
+    Returns:
+        dict: dictionary containing info for blob storage configuration. Used as input to get_mount_config().
+    """
+    logger.debug(
+        f"Generating blob configuration for container '{container_name}' with mount path '{rel_mount_path}'..."
+    )
+    if cache_blobfuse:
+        blob_str = ""
+        logger.debug("No Blob caching in use.")
+    else:
+        blob_str = "-o direct_io"
+        logger.debug("Will use blob caching.")
+
+    blob_config = {
+        "azureBlobFileSystemConfiguration": {
+            "accountName": config["Storage"]["storage_account_name"],
+            "identityReference": {
+                "resourceId": config["Authentication"][
+                    "user_assigned_identity"
+                ]
+            },
+            "containerName": container_name,
+            "blobfuseOptions": blob_str,
+            "relativeMountPath": rel_mount_path,
+        }
+    }
+    logger.debug("Generated Blob configuration.")
+    return blob_config
+
+
+def get_mount_config(blob_config: list[str]):
+    """takes blob configurations as input and combines them to create a mount configuration.
+
+    Args:
+        Blob configurations, usually from get_blob_config(). Usually one for input blob and one for output blob.
+
+    Returns:
+        list: mount configuration to used with get_pool_parameters.
+    """
+    _mount_config = []
+    for blob in blob_config:
+        _mount_config.append(blob)
+    logger.debug("Generated mount configuration.")
+    return _mount_config
+
+
+def get_pool_parameters(
+    mode: str,
+    container_image_name: str,
+    container_registry_url: str,
+    container_registry_server: str,
+    config: dict,
+    mount_config: list,
+    autoscale_formula_path: str = None,
+    autoscale_evaluation_interval: str = 'PT5M',
+    timeout: int = 60,
+    dedicated_nodes: int = 0,
+    low_priority_nodes: int = 1,
+    use_default_autoscale_formula: bool = False,
+    max_autoscale_nodes: int = 3,
+    task_slots_per_node: int = 1,
+    availability_zones: bool = False
+):
+    """creates a pool parameter dictionary to be used with pool creation.
+
+    Args:
+        mode (str): either 'fixed' or 'autoscale'
+        container_image_name (str): container image name
+        container_registry_url (str): container registry URL
+        container_registry_server (str): container registry server
+        config (dict): config dict
+        mount_config (list): output from get_mount_config() regarding mounting of blob storage
+        autoscale_formula_path (str, optional): path to autoscale formula file if mode is 'autoscale'. Defaults to None.
+        timeout (int, optional): length in minutes of timeout for tasks that run in this pool. Defaults to 60.
+        dedicated_nodes (int, optional): number of dedicated nodes. Defaults to 1.
+        low_priority_nodes (int, optional): number of low priority nodes. Defaults to 0.
+        use_default_autoscale_formula (bool, optional)
+        max_autoscale_nodes (int): maximum number of nodes to use with autoscaling. Default 3.
+        task_slots_per_node (int): number of task slots per node. Default is 1.
+
+    Returns:
+        dict: dict of pool parameters for pool creation
+    """
+    logger.debug(
+        f"Setting up pool parameters in '{mode}' mode with timeout={timeout} minutes..."
+    )
+    fixedscale_resize_timeout = 'PT15M'
+    if mode == "fixed":
+        fixedscale_resize_timeout = f"PT{timeout}M"
+        scale_settings = {
+            "fixedScale": {
+                "targetDedicatedNodes": dedicated_nodes,
+                "targetLowPriorityNodes": low_priority_nodes,
+                "resizeTimeout": fixedscale_resize_timeout
+            }
+        }
+        logger.debug("Fixed mode set with scale settings.")
+    elif mode == "autoscale" and use_default_autoscale_formula is False:
+        scale_settings = {
+            "autoScale": {
+                "evaluationInterval": autoscale_evaluation_interval,
+                "formula": get_autoscale_formula(
+                    filepath=autoscale_formula_path
+                ),
+            }
+        }
+        logger.debug("Autoscale mode set with custom autoscale formula.")
+    elif mode == "autoscale" and use_default_autoscale_formula is True:
+        scale_settings = {
+            "autoScale": {
+                "evaluationInterval": autoscale_evaluation_interval,
+                "formula": generate_autoscale_formula(
+                    max_nodes=max_autoscale_nodes
+                ),
+            }
+        }
+        logger.debug("Autoscale mode set with default autoscale formula.")
+    else:
+        logger.debug("Returning empty pool parameters.")
+        return {}
+
+    pool_parameters = {
+        "identity": get_user_identity(config),
+        "properties": {
+            "vmSize": config["Batch"]["pool_vm_size"],
+            "interNodeCommunication": "Disabled",
+            "taskSlotsPerNode": task_slots_per_node,
+            "taskSchedulingPolicy": {"nodeFillType": "Spread"},
+            "deploymentConfiguration": get_deployment_config(
+                container_image_name,
+                container_registry_url,
+                container_registry_server,
+                config,
+                availability_zones
+            ),
+            "networkConfiguration": get_network_config(config),
+            "scaleSettings": scale_settings,
+            "resizeOperationStatus": {
+                "targetDedicatedNodes": 1,
+                "nodeDeallocationOption": "Requeue",
+                "resizeTimeout": fixedscale_resize_timeout,
+                "startTime": "2023-07-05T13:18:25.7572321Z",
+            },
+            "currentDedicatedNodes": 1,
+            "currentLowPriorityNodes": 0,
+            "targetNodeCommunicationMode": "Simplified",
+            "currentNodeCommunicationMode": "Simplified",
+            "mountConfiguration": mount_config,
+        },
+    }
+    logger.debug("Pool parameters successfully configured.")
+    return pool_parameters
+
+
+def check_blob_existence(c_client: ContainerClient, blob_name: str) -> bool:
+    """Checks whether a blob exists in the specified container
+
+    Args:
+        c_client (ContainerClient): an Azure Container Client object
+        blob_name (str): name of Blob to check for existence
+
+    Returns:
+        bool: whether the specified Blob exists
+
+    """
+    logger.debug("Checking Blob existence.")
+    blob = c_client.get_blob_client(blob=blob_name)
+    logger.debug(f"Blob exists: {blob.exists()}")
+    return blob.exists()
+
+
+def check_virtual_directory_existence(
+    c_client: ContainerClient, vdir_path: str
+) -> bool:
+    """Checks whether any blobs exist with the specified virtual directory path
+
+    Args:
+        c_client (ContainerClient): an Azure Container Client object
+        vdir_path (str): path of virtual directory
+
+    Returns:
+        bool: whether the virtual directory exists
+
+    """
+    blobs = c_client.list_blobs(name_starts_with=vdir_path)
+    try:
+        first_blob = next(blobs)
+        logger.debug(f"{first_blob.name} found.")
+        return True
+    except StopIteration as e:
+        logger.error(repr(e))
+        raise e
+
+
+def download_file(
+    c_client: ContainerClient,
+    src_path: str,
+    dest_path: str,
+    do_check: bool = True,
+    verbose = False
+) -> None:
+    """
+    Download a file from Azure Blob storage
+
+    Args:
+        client (ContainerClient):
+            Instance of ContainerClient provided with the storage account
+        src_path (str):
+            Path within the container to the desired file (including filename)
+        dest_path (str):
+            Path to desired location to save the downloaded file
+        container (str):
+            Name of the storage container containing the file to be downloaded
+        do_check (bool):
+            Whether or not to do an existence check
+
+    Raises:
+        ValueError:
+            When no blobs exist with the specified name (src_path)
+    """
+    if do_check and not check_blob_existence(c_client, src_path):
+        raise ValueError(f"Source blob: {src_path} does not exist.")
+    dest_path = Path(dest_path)
+    dest_path.parents[0].mkdir(parents=True, exist_ok=True)
+    with dest_path.open(mode="wb") as blob_download:
+        download_stream = c_client.download_blob(blob=src_path)
+        blob_download.write(download_stream.readall())
+        logger.debug("File downloaded.")
+        if verbose:
+            print(f"Downloaded {src_path} to {dest_path}")
+
+
+def download_directory(
+    container_name: str, src_path: str, dest_path: str,
+    blob_service_client,
+    include_extensions: str|list|None = None,
+    exclude_extensions: str|list|None = None,
+    verbose = True
+) -> None:
+    """
+    Downloads a directory using prefix matching and the .list_blobs() method
+
+    Args:
+        container_name (str):
+            name of Blob container
+        src_path (str):
+            Prefix of the blobs to download
+        dest_path (str):
+            Path to the directory in which to store the downloads
+        blob_service_client (BlobServiceClient):
+            instance of BlobServiceClient
+        include_extensions (str, list, None):
+            a string or list of extensions to include in the download. Optional.
+        exclude_extensions (str, list, None):
+            a string of list of extensions to exclude from the download. Optional.
+        verbose (bool):
+            a Boolean whether to print file names when downloaded.
+
+    Raises:
+        ValueError:
+            When no blobs exist with the specified prefix (src_path)
+    """
+    # check that include and exclude extensions are not both used, format if exist
+    if include_extensions is not None:
+        include_extensions = format_extensions(include_extensions)
+    elif exclude_extensions is not None:
+        exclude_extensions = format_extensions(exclude_extensions)
+    if include_extensions is not None and exclude_extensions is not None:
+        logger.error("Use included_extensions or exclude_extensions, not both.")
+        print("Use included_extensions or exclude_extensions, not both.")
+        raise Exception("Use included_extensions or exclude_extensions, not both.") from None
+    # check container exists
+    logger.debug(f"Checking Blob container {container_name} exists.")
+    #create container client
+    c_client = blob_service_client.get_container_client(
+        container=container_name
+    )
+    if not check_virtual_directory_existence(c_client, src_path):
+        raise ValueError(
+            f"Source virtual directory: {src_path} does not exist."
+        )
+
+    blob_list = []
+    if not src_path.endswith("/"):
+        src_path+= "/"
+    for blob in c_client.list_blobs(name_starts_with=src_path):
+        b = blob.name
+        if b.split(src_path)[0]=='':
+            blob_list.append(b)
+        
+    flist = []
+    if include_extensions is None:
+        if exclude_extensions is not None:
+            #find files that don't contain the specified extensions
+            for _file in blob_list:
+                if not os.path.splitext(_file)[1] in exclude_extensions:
+                    flist.append(_file)
+        else: #this is for no specified extensions to include or exclude
+            flist = blob_list
+    else:
+        #include only specified extension files
+        for _file in blob_list:
+            if os.path.splitext(_file)[1] in include_extensions:
+                flist.append(_file)
+    for blob in flist:
+        download_file(
+            c_client, blob, os.path.join(dest_path, blob), False, verbose
+        )
+    logger.debug("Download complete.")
+
+
+# check whether job exists
+def check_job_exists(job_id: str, batch_client: object):
+    """Checks whether a job exists.
+
+    Args:
+        job_id (str): the name (id) of a job
+        batch_client (object): batch client object
+
+    Returns:
+        bool: whether the job exists
+    """
+    job_list = batch_client.job.list()
+    if job_id in job_list:
+        logger.debug(f"job {job_id} exists.")
+        return True
+    else:
+        logger.debug(f"job {job_id} does not exist.")
+        return False
+
+
+# check number of tasks completed
+def get_completed_tasks(job_id: str, batch_client: object):
+    """Return the number of completed tasks for the specified job.
+
+    Args:
+        job_id (str): the name (id) of a job
+        batch_client (object): batch client object
+
+    Returns:
+        dict: dictionary containing number of completed tasks and total tasks for the job
+    """
+    logger.debug("Pulling in task information.")
+    tasks = batch_client.task.list(job_id)
+    total_tasks = len(tasks)
+
+    completed_tasks = [
+        task for task in tasks if task.state == batchmodels.TaskState.completed
+    ]
+    num_c_tasks = len(completed_tasks)
+
+    return {"completed tasks": num_c_tasks, "total tasks": total_tasks}
+
+
+# check whether job is completed and open
+def check_job_complete(job_id: str, batch_client: object) -> bool:
+    """Checks if the job is complete.
+
+    Args:
+        job_id (str): the name (id) of a job
+        batch_client (object): batch client object
+
+    Returns:
+        bool: whether the specified job has completed
+    """
+    return get_job_state(job_id, batch_client) == "completed"
+
+
+def get_job_state(job_id: str, batch_client: object):
+    """returns the state of the specified job
+
+    Args:
+        job_id (str): the name (id) of a job
+        batch_client (object): batch client object
+
+    Returns:
+        str: the state of the specified job, such as 'completed' or 'active'.
+    """
+    job_info = batch_client.job.get(job_id)
+    logger.debug(f"job state is {job_info.state}")
+    return job_info.state
+
+
+def package_and_upload_dockerfile(
+    registry_name: str,
+    repo_name: str,
+    tag: str,
+    path_to_dockerfile: str = "./Dockerfile",
+    use_device_code: bool = False,
+):
+    """
+    Packages Dockerfile in root of repo and uploads to the specified registry and repo with designated tag in Azure.
+
+    Args:
+        registry_name (str): name of Azure Container Registry
+        repo_name (str): name of repo
+        tag (str): tag for the Docker container
+        path_to_dockerfile (str): path to Dockerfile. Default is ./Dockerfile.
+        use_device_code (bool): whether to use the device code when authenticating. Default False.
+
+    Returns:
+        str: full container name
+    """
+    # check if Dockerfile exists
+    logger.debug("Trying to ping docker daemon.")
+    try:
+        d = docker.from_env(timeout=10).ping()
+        logger.debug("Docker is running.")
+    except DockerException:
+        logger.error("Could not ping Docker. Make sure Docker is running.")
+        logger.warning("Container not packaged/uploaded.")
+        logger.warning("Try again when Docker is running.")
+        raise DockerException("Make sure Docker is running.") from None
+
+    if os.path.exists(path_to_dockerfile) and d:
+        full_container_name = f"{registry_name}.azurecr.io/{repo_name}:{tag}"
+        logger.info(f"full container name: {full_container_name}")
+        # Build container
+        logger.debug("Building container.")
+        sp.run(
+            f"docker image build -f {path_to_dockerfile} -t {full_container_name} .",
+            shell=True,
+        )
+        # Upload container to registry
+        # upload with device login if desired
+        if use_device_code:
+            logger.debug("Logging in with device code.")
+            sp.run("az login --use-device-code", shell=True)
+        else:
+            logger.debug("Logging in to Azure.")
+            sp.run("az login", shell=True)
+        sp.run(f"az acr login --name {registry_name}", shell=True)
+        logger.debug("Pushing Docker container to ACR.")
+        sp.run(f"docker push {full_container_name}", shell=True)
+        return full_container_name
+    else:
+        logger.error("Dockerfile does not exist in the root of the directory.")
+        raise Exception("Dockerfile does not exist in the root of the directory.") from None
+
+def upload_docker_image(
+            image_name: str, 
+            registry_name: str, 
+            repo_name: str, 
+            tag: str = "latest",
+            use_device_code: bool = False
+        ):
+    """
+    Args:
+        image_name (str): name of image in local Docker
+        registry_name (str): name of Azure Container Registry
+        repo_name (str): name of repo
+        tag (str): tag for the Docker container
+        path_to_dockerfile (str): path to Dockerfile. Default is ./Dockerfile.
+        use_device_code (bool): whether to use the device code when authenticating. Default False.
+
+    Returns:
+        str: full container name
+    """
+    #check if docker is running
+    logger.debug("Trying to ping docker daemon.")
+    try:
+        docker_env = docker.from_env(timeout=8)
+        docker_env.ping()
+        logger.debug("Docker is running.")
+    except DockerException:
+        logger.error("Could not ping Docker. Make sure Docker is running.")
+        logger.warning("Container not uploaded.")
+        logger.warning("Try again when Docker is running.")
+        raise DockerException("Make sure Docker is running.") from None
+
+    logger.debug("pulling list of docker images available.")
+    d_list = [image.tags for image in docker_env.images.list()]
+    logger.debug("checking if image_name exists in docker repo.")
+    status = sum([image_name in image for image in d_list])
+    if status == 0:
+        logger.error(f"Image {image_name} does not exist. Check the image name.")
+        print(f"Image {image_name} does not exist. Check the image name.")
+        raise Exception(f"Image {image_name} does not exist. Check the image name.") from None
+    else:
+        logger.debug(f"{image_name} found in docker repo.")
+    full_container_name = f"{registry_name}.azurecr.io/{repo_name}:{tag}"
+
+    #tag the image with full_container_name
+    logger.debug(f"tagging {image_name} before pushing to ACR.")
+    sp.run(f"docker tag {image_name} {full_container_name}", shell=True)
+    # Upload container to registry
+    # upload with device login if desired
+    if use_device_code:
+        logger.debug("Logging in with device code.")
+        sp.run("az login --use-device-code", shell=True)
+    else:
+        logger.debug("Logging in to Azure.")
+        sp.run("az login", shell=True)
+    sp.run(f"az acr login --name {registry_name}", shell=True)
+    logger.debug("Pushing Docker container to ACR.")
+    sp.run(f"docker push {full_container_name}", shell=True)
+    return full_container_name
+
+
+def check_pool_exists(
+    resource_group_name: str,
+    account_name: str,
+    pool_name: str,
+    batch_mgmt_client: object,
+):
+    """Check if a pool exists in Azure Batch
+
+    Args:
+        resource_group_name (str):
+        account_name (str):
+        pool_name (str):
+        batch_mgmt_client (object):
+
+    Returns:
+        bool: whether the pool exists
+    """
+    logger.debug(f"Checking if pool {pool_name} exists.")
+    try:
+        batch_mgmt_client.pool.get(
+            resource_group_name, account_name, pool_name
+        )
+        logger.debug("Pool exists.")
+        return True
+    except Exception:
+        logger.debug("Pool does not exist.")
+        return False
+
+
+def get_pool_info(
+    resource_group_name: str,
+    account_name: str,
+    pool_name: str,
+    batch_mgmt_client: object,
+) -> dict:
+    """Get the basic information for a specified pool.
+
+    Args:
+        resource_group_name (str): name of resource group
+        account_name (str): name of account
+        pool_name (str): name of pool
+        batch_mgmt_client (object): instance of Batch Management Client
+
+    Returns:
+        dict: json with name, last_modified, creation_time, vm_size, and task_slots_per_node info
+    """
+    logger.debug("Pulling pool info.")
+    result = batch_mgmt_client.pool.get(
+        resource_group_name, account_name, pool_name
+    )
+    logger.debug("Condensing pool info the readable json output.")
+    j = {
+        "name": result.name,
+        "last_modified": result.last_modified.strftime("%m/%d/%y %H:%M"),
+        "creation_time": result.creation_time.strftime("%m/%d/%y %H:%M"),
+        "vm_size": result.vm_size,
+        "task_slots_per_node": result.task_slots_per_node,
+    }
+    return json.dumps(j)
+
+
+def get_pool_full_info(
+    resource_group_name: str,
+    account_name: str,
+    pool_name: str,
+    batch_mgmt_client: object,
+) -> dict:
+    """Get the full information of a specified pool.
+
+    Args:
+        resource_group_name (str): name of resource group
+        account_name (str): name of account
+        pool_name (str): name of pool
+        batch_mgmt_client (object): instance of Batch Management Client
+
+    Returns:
+        dict: dictionary with full pool information
+    """
+    logger.debug("Pulling pool info.")
+    result = batch_mgmt_client.pool.get(
+        resource_group_name, account_name, pool_name
+    )
+    return result
+
+
+def check_config_req(config: str):
+    """checks if the config file has all the necessary components for the client
+    Returns true if all components exist in config.
+    Returns false if not.
+
+    Args:
+        config (str): config dict
+
+    Returns:
+        bool: true if config contains all required components, false otherwise
+    """
+
+    req = set(
+        [
+            "Authentication.subscription_id",
+            "Authentication.resource_group",
+            "Authentication.user_assigned_identity",
+            "Authentication.tenant_id",
+            "Authentication.batch_application_id",
+            "Authentication.batch_object_id",
+            "Authentication.sp_application_id",
+            "Authentication.vault_url",
+            "Authentication.vault_sp_secret_id",
+            "Authentication.subnet_id",
+            "Batch.batch_account_name",
+            "Batch.batch_service_url",
+            "Batch.pool_vm_size",
+            "Storage.storage_account_name",
+            "Storage.storage_account_url"
+        ]
+    )
+    logger.debug("Loading config info as a set.")
+    loaded = set(pd.json_normalize(config).columns)
+    logger.debug("Comparing keys in config and the list of required keys.")
+    check = req - loaded == set()
+    if check:
+        logger.debug("All required keys exist in the config.")
+        return True
+    else:
+        logger.warning(
+            str(list(req - loaded)),
+            "missing from the config file and will be required by client.",
+        )
+        return False
+
+
+def get_container_registry_client(endpoint:str, audience:str):
+    return ContainerRegistryClient(endpoint, DefaultAzureCredential(), audience=audience)
+
+def check_azure_container_exists(
+    registry_name: str, repo_name: str, tag_name: str
+) -> str:
+    """specify the container in ACR to use without packaging and uploading the docker container from local.
+
+    Args:
+        registry_name (str): the name of the registry in Azure Container Registry
+        repo_name (str): the name of the repo
+        tag_name (str): the tag name
+
+    Returns:
+        str: full name of container
+    """
+    # check full_container_name exists in ACR
+    audience = "https://management.azure.com"
+    endpoint = f"https://{registry_name}.azurecr.io"
+    logger.debug(f"Set audience to {audience}")
+    logger.debug(f"Set endpoint to {endpoint}")
+    try:
+        # check full_container_name exists in ACR
+        cr_client = get_container_registry_client(endpoint=endpoint, audience=audience)
+        logger.debug("Container registry client created. Container exists.")
+    except Exception as e:
+        logger.error(
+            f"Registry [{registry_name}] or repo [{repo_name}] does not exist"
+        )
+        logger.exception(e)
+        raise e
+    tag_list = []
+    logger.debug("Checking tag exists.")
+    for tag in cr_client.list_tag_properties(repo_name):
+        tag_properties = cr_client.get_tag_properties(repo_name, tag.name)
+        tag_list.append(tag_properties.name)
+    logger.debug(f"Available tags in repo: {tag_list}")
+    if tag_name in tag_list:
+        logger.debug(f"setting {registry_name}/{repo_name}:{tag_name}")
+        full_container_name = (
+            f"{registry_name}.azurecr.io/{repo_name}:{tag_name}"
+        )
+        return full_container_name
+    else:
+        logger.warning(
+            f"{registry_name}/{repo_name}:{tag_name} does not exist"
+        )
+        return None
+
+
+def generate_autoscale_formula(max_nodes: int = 8) -> str:
+    """
+    Generate a generic autoscale formula for use based on maximum number of nodes to scale up to.
+
+    Args:
+        max_nodes (int): maximum number of nodes to cap the pool at
+
+    Returns:
+        str: the text of an autoscale formula
+
+    """
+    logger.debug("Creating default autoscale formula.")
+    formula = f"""
+    // Get pending tasks for the past 10 minutes.
+    $samples = $ActiveTasks.GetSamplePercent(TimeInterval_Minute * 10);
+    // If we have fewer than 70 percent data points, we use the last sample point, otherwise we use the maximum of last sample point and the history average.
+    $tasks = $samples < 70 ? max(0, $ActiveTasks.GetSample(1)) :
+    max( $ActiveTasks.GetSample(1), avg($ActiveTasks.GetSample(TimeInterval_Minute * 10)));
+    // If number of pending tasks is not 0, set targetVM to pending tasks, otherwise half of current dedicated.
+    $targetVMs = $tasks > 0 ? $tasks : max(0, $TargetDedicatedNodes / 2);
+    // The pool size is capped to max_nodes input
+    cappedPoolSize = {max_nodes};
+    $TargetDedicatedNodes = max(0, min($targetVMs, cappedPoolSize));
+    // Set node deallocation mode - keep nodes active only until tasks finish
+    $NodeDeallocationOption = taskcompletion;
+    """
+    return formula
+
+
+def format_rel_path(rel_path: str) -> str:
+    if rel_path.startswith("/"):
+        rel_path = rel_path[1:]
+        logger.debug(f"path formatted to {rel_path}")
+    return rel_path
+
+
+def get_timeout(_time: str) -> int:
+    t = _time.split("PT")[-1]
+    if "H" in t:
+        if "M" in t:
+            h = int(t.split("H")[0])
+            m = int(t.split("H")[1].split("M")[0])
+            return 60 * h + m
+        else:
+            m = int(t.split("H")[0])
+            return m * 60
+    else:
+        m = int(t.split("M")[0])
+        return m
+
+
+def list_blobs_flat(
+    container_name: str, blob_service_client: BlobServiceClient, verbose=True
+):
+    logger.debug("Creating container client for getting Blob info.")
+    container_client = blob_service_client.get_container_client(
+        container=container_name
+    )
+    logger.debug("Container client created. Listing Blob info.")
+    blob_list = container_client.list_blobs()
+    blob_names = [blob.name for blob in blob_list]
+    logger.debug("Blob names gathered.")
+    if verbose:
+        for blob in blob_list:
+            logger.info(f"Name: {blob.name}")
+    return blob_names
+
+
+def get_log_level() -> int:
+    """
+    Gets the LOG_LEVEL from the environment.
+
+    If it could not find one, set it to None.
+
+    If one was found, but not expected, set it to DEBUG
+    """
+    log_level = os.getenv("LOG_LEVEL")
+
+    if log_level is None:
+        return logging.CRITICAL+1
+
+    match log_level.lower():
+        case "none":
+            return logging.CRITICAL+1
+        case "debug":
+            logger.info("Log level set to DEBUG")
+            return logging.DEBUG
+        case "info":
+            logger.info("Log level set to INFO")
+            return logging.INFO
+        case "warning" | "warn":
+            logger.info("Log level set to WARNING")
+            return logging.WARNING
+        case "error":
+            logger.info("Log level set to ERROR")
+            return logging.ERROR
+        case "critical":
+            logger.info("Log level set to CRITICAL")
+            return logging.CRITICAL
+        case ll:
+            logger.warning(
+                f"Did not recognize log level string {ll}. Using DEBUG"
+            )
+            return logging.DEBUG
+
+
+def delete_blob_snapshots(
+    blob_name: str, container_name: str, blob_service_client: object
+):
+    blob_client = blob_service_client.get_blob_client(
+        container=container_name, blob=blob_name
+    )
+    blob_client.delete_blob(delete_snapshots="include")
+    logger.info(f"Deleted {blob_name} from {container_name}.")
+
+
+def delete_blob_folder(
+    folder_path: str, container_name: str, blob_service_client: object
+):
+    # create container client
+    c_client = blob_service_client.get_container_client(
+        container=container_name
+    )
+    # list out files in folder
+    blob_names = c_client.list_blob_names(name_starts_with=folder_path)
+    _files = [blob for blob in blob_names]
+    # call helpers.delete_blob_snapshots()
+    for file in _files:
+        delete_blob_snapshots(
+            blob_name=file,
+            container_name=container_name,
+            blob_service_client=blob_service_client,
+        )
+
+
+def format_extensions(extension):
+    if isinstance(extension, str):
+        extension = [extension]
+    ext = []
+    for l in extension:
+        if l.startswith("."):
+            ext.append(l)
+        else:
+            ext.append("."+l)
+    return ext
+
+
+def mark_job_completed_after_tasks_run(
+    job_id: str,
+    pool_id: str,
+    batch_client: object,
+    mark_complete: bool = True,
+    ):
+    if mark_complete:
+        logger.debug("setting terminateJob when all tasks complete for job.")
+        job_term = batchmodels.JobUpdateParameter(
+            id=job_id,
+            pool_info=batchmodels.PoolInformation(pool_id=pool_id),
+            on_all_tasks_complete = 'terminateJob'
+        )  
+        batch_client.job.update(job_id = job_id, job_update_parameter = job_term)
+        print("Job will be marked complete when all tasks finish, even if task(s) fails.")
+
+
+def check_autoscale_parameters(
+    mode:str,
+    dedicated_nodes:int=None,
+    low_priority_nodes:int=None,
+    node_deallocation_option:int=None,
+    autoscale_formula_path:str=None,
+    evaluation_interval:str=None
+) -> str | None:
+    """Checks which arguments are incompatible with the provided scale mode
+
+    Args:
+        dedicated_nodes (int): optional, the target number of dedicated compute nodes for the pool in fixed scaling mode. Defaults to None.
+        low_priority_nodes (int): optional, the target number of spot compute nodes for the pool in fixed scaling mode. Defaults to None.
+        node_deallocation_option (str): optional, determines what to do with a node and its running tasks after it has been selected for deallocation. Defaults to None.
+        autoscale_formula_path (str): optional, path to autoscale formula file if mode is autoscale. Defaults to None.
+        evaluation_interval (str): optional, how often Batch service should adjust pool size according to its autoscale formula. Defaults to 15 minutes. 
+    """
+    if mode == "autoscale":
+        disallowed_args = [ 
+            { 'arg': dedicated_nodes, 'label': "dedicated_nodes" },
+            { 'arg': low_priority_nodes, 'label': "low_priority_nodes" },
+            { 'arg': node_deallocation_option, 'label': "node_deallocation_option" }
+        ]
+    else:
+        disallowed_args = [ 
+            { 'arg': autoscale_formula_path, 'label': "autoscale_formula_path" },
+            { 'arg': evaluation_interval, 'label': "evaluation_interval" }
+        ]
+    validation_errors = [d_arg['label'] for d_arg in disallowed_args if d_arg['arg']]
+    if validation_errors:
+        invalid_fields = ", ".join(validation_errors)
+        validation_msg = f'{invalid_fields} cannot be specified with {mode} option'
+        return validation_msg
+    return None
+
+def get_rel_mnt_path(blob_name: str, pool_name: str, resource_group_name: str,
+        account_name: str,
+        batch_mgmt_client: object):
+    try:
+        pool_info = get_pool_full_info(resource_group_name=resource_group_name,
+                       account_name=account_name,
+                       pool_name=pool_name,
+                       batch_mgmt_client=batch_mgmt_client)
+    except Exception:
+        logger.error("could not retrieve pool information.")
+        return "ERROR!"
+    mc = pool_info.as_dict()['mount_configuration']
+    for m in mc:
+        if m['azure_blob_file_system_configuration']['container_name'] == blob_name:
+            rel_mnt_path = m['azure_blob_file_system_configuration']['relative_mount_path']
+            return rel_mnt_path
+    logger.error(f"could not find blob {blob_name} mounted to pool.")
+    print(f"could not find blob {blob_name} mounted to pool.")
+    return "ERROR!"
+
+def get_pool_mounts(pool_name: str, resource_group_name: str,
+        account_name: str,
+        batch_mgmt_client: object):
+    try:
+        pool_info = get_pool_full_info(resource_group_name=resource_group_name,
+                       account_name=account_name,
+                       pool_name=pool_name,
+                       batch_mgmt_client=batch_mgmt_client)
+    except Exception:
+        logger.error("could not retrieve pool information.")
+        print(f"could not retrieve pool info for {pool_name}.")
+        return None
+    mounts = []
+    mc = pool_info.as_dict()['mount_configuration']
+    for m in mc:
+        mounts.append(
+            (m['azure_blob_file_system_configuration']['container_name'],
+            m['azure_blob_file_system_configuration']['relative_mount_path'])
+            )
     return mounts