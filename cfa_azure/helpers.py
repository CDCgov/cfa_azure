--- conflicted
+++ resolved
@@ -1,1402 +1,1398 @@
-# import modules for use
-import datetime
-import json
-import os
-import subprocess as sp
-import sys
-import time
-from pathlib import Path
-
-import azure.batch.models as batchmodels
-import docker
-import numpy as np
-import pandas as pd
-import toml
-import yaml
-from azure.batch import BatchServiceClient
-from azure.common.credentials import ServicePrincipalCredentials
-from azure.core.exceptions import HttpResponseError
-from azure.identity import ClientSecretCredential, DefaultAzureCredential
-from azure.keyvault.secrets import SecretClient
-from azure.mgmt.batch import BatchManagementClient
-from azure.storage.blob import BlobServiceClient, ContainerClient
-from docker.errors import DockerException
-from yaml import SafeLoader, dump, load
-
-
-def read_config(config_path: str = "./configuration.toml"):
-    """takes in a path to a configuration toml file and returns it as a json object
-
-    Args:
-        config_path (str): path to configuration toml file
-
-    Returns:
-        dict: json object with configuration info extracted from config file
-
-    Example:
-        config = read_config("/path/to/config.toml")
-    """
-    #print("Attempting to read configuration from:", config_path)
-    try:
-        config = toml.load(config_path)
-        #print("Configuration file loaded successfully.")
-        return config
-    except FileNotFoundError as e:
-        print(
-            "Configuration file not found. Make sure the location (path) is correct."
-        )
-        print(e)
-    except Exception as e:
-        print(
-            "Error occurred while loading the configuration file. Check file format and contents."
-        )
-        print(e)
-
-
-def create_container(container_name: str, blob_service_client: object):
-    """creates a Blob container if not exists
-
-    Args:
-        container_name (str): user specified name for Blob container
-        blob_service_client (object): BlobServiceClient object
-    Returns:
-       object: ContainerClient object
-    """
-    print(f"Attempting to create or access container: {container_name}")
-    container_client = blob_service_client.get_container_client(
-        container=container_name
-    )
-    if not container_client.exists():
-        container_client.create_container()
-        print(f"Container [{container_name}] created successfully.")
-    else:
-        print(
-            f"Container [{container_name}] already exists. No action needed."
-        )
-    return container_client
-
-
-def get_autoscale_formula(filepath: str = None, text_input: str = None):
-    """takes in a file to autoscale file or a "static" text input, reads and returns an autoscale formula.
-    If neither are found, it will look for a file named autoscale_formula.txt and return its string output.
-
-    Args:
-        filepath (str): a path to an autoscale formula file
-        text_input (str): a string input of the autoscale formula
-    Returns:
-        str: autoscale formula
-    """
-    #print("Retrieving autoscale formula...")
-    if filepath is None and text_input is None:
-        print(
-            "No filepath or text input provided. Attempting to find autoscale_formula.txt..."
-        )
-        for l1, _, files in os.walk(os.path.join(sys.path[0], "")):
-            if "autoscale_formula.txt" in files:
-                autoscale_file = os.path.join(l1, "autoscale_formula.txt")
-                print(
-                    f"Autoscale formula found and read from {autoscale_file}."
-                )
-                with open(autoscale_file, "r") as autoscale_text:
-                    return autoscale_text.read()
-        print(
-            "Autoscale formula file not found. Please provide a filepath or text input."
-        )
-    elif filepath is not None:
-        try:
-            with open(filepath, "r") as autoscale_text:
-                print(f"Autoscale formula successfully read from {filepath}.")
-                return autoscale_text.read()
-        except Exception:
-            print(
-                f"Error reading autoscale formula from {filepath}. Check file path and permissions."
-            )
-    elif text_input is not None:
-        print("Autoscale formula provided via text input.")
-        return text_input
-
-
-def get_sp_secret(config: dict):
-    """gets the user's secret from the keyvault based on config
-
-    Args:
-        config (dict): contains configuration info
-
-    Returns:
-        str: secret
-
-    Example:
-        sp_secret = get_sp_secret(config)
-    """
-    #print("Retrieving service principal secret from Azure Key Vault...")
-    try:
-        user_credential = DefaultAzureCredential()
-        #print("User credential obtained.")
-    except Exception as e:
-        print("Error obtaining user credentials:", e)
-
-    try:
-        secret_client = SecretClient(
-            vault_url=config["Authentication"]["vault_url"],
-            credential=user_credential,
-        )
-        #print("Secret client initialized.")
-    except KeyError as e:
-        print("Error:", e, "Key not found in configuration.")
-
-    try:
-        sp_secret = secret_client.get_secret(
-            config["Authentication"]["vault_sp_secret_id"]
-        ).value
-        #print("Service principal secret successfully retrieved.")
-        return sp_secret
-    except Exception as e:
-        print("Error retrieving secret:", e)
-        print(
-            "Check that vault_uri and vault_sp_secret_id are correctly configured in the config file."
-        )
-
-
-def get_sp_credential(config: dict):
-    """gets the user's credentials based on their secret and config file
-
-    Args:
-        config (dict): contains configuration info
-
-    Returns:
-        class: client credential for Azure Blob Service Client
-    """
-    #print("Attempting to obtain service principal credentials...")
-    sp_secret = get_sp_secret(config)
-    try:
-        sp_credential = ClientSecretCredential(
-            tenant_id=config["Authentication"]["tenant_id"],
-            client_id=config["Authentication"]["application_id"],
-            client_secret=sp_secret,
-        )
-        #print("Service principal credentials obtained successfully.")
-        return sp_credential
-    except KeyError as e:
-        print(
-            f"Configuration error: '{e}' does not exist in the config file. Please add it in the Authentication section.",
-        )
-
-
-def get_blob_service_client(config: dict):
-    """establishes Blob Service Client using credentials
-
-    Args:
-        config (dict): contains configuration info
-
-    Returns:
-        class: an instance of BlobServiceClient
-    """
-    #print("Initializing Blob Service Client...")
-    sp_credential = get_sp_credential(config)
-    try:
-        blob_service_client = BlobServiceClient(
-            account_url=config["Storage"]["storage_account_url"],
-            credential=sp_credential,
-        )
-        #print("Blob Service Client successfully created.")
-        return blob_service_client
-    except KeyError as e:
-        print(
-            f"Configuration error: '{e}' does not exist in the config file. Please add it in the Storage section.",
-        )
-
-
-def get_batch_mgmt_client(config: dict):
-    """establishes a Batch Management Client based on credentials and config file
-
-    Args:
-        config (dict): config dictionary
-
-    Returns:
-        class: an instance of the Batch Management Client
-    """
-    #print("Initializing Batch Management Client...")
-    sp_credential = get_sp_credential(config)
-    try:
-        batch_mgmt_client = BatchManagementClient(
-            credential=sp_credential,
-            subscription_id=config["Authentication"]["subscription_id"],
-        )
-        #print("Batch Management Client successfully created.")
-        return batch_mgmt_client
-    except KeyError as e:
-        print(
-            f"Configuration error: '{e}' does not exist in the config file. Please add it to the Authentication section.",
-        )
-
-def create_blob_containers(
-    blob_service_client: BlobServiceClient,
-    input_container_name: str = None,
-    output_container_name: str = None,
-):
-    """creates the input and output Blob containers based on given names
-
-    Args:
-        blob_service_client (object): an instance of the Batch Management Client
-        input_container_name (str): user specified name for input container
-        output_container_name (str): user specified name for output container
-    """
-    #print("Preparing to create blob containers...")
-    if input_container_name:
-        print(
-            f"Attempting to create input container: '{input_container_name}'..."
-        )
-        create_container(input_container_name, blob_service_client)
-    else:
-        print(
-            "Input container name not specified. Skipping input container creation."
-        )
-
-    if output_container_name:
-        print(
-            f"Attempting to create output container: '{output_container_name}'..."
-        )
-        create_container(output_container_name, blob_service_client)
-    else:
-        print(
-            "Output container name not specified. Skipping output container creation."
-        )
-
-
-def get_batch_pool_json(
-    input_container_name: str,
-    output_container_name: str,
-    config: dict,
-    autoscale_formula_path: str,
-):
-    """creates a json output with various components needed for batch pool creation
-
-    Args:
-        input_container_name (str): user specified name for input container
-        output_container_name (str): user specified name for input container
-        config (dict): config dictionary
-        autoscale_formula_path (str): path to the autoscale formula
-
-    Returns:
-        json: relevant information for Batch pool creation
-    """
-    print("Preparing batch pool configuration...")
-    # User-assigned identity for the pool
-    user_identity = {
-        "type": "UserAssigned",
-        "userAssignedIdentities": {
-            config["Authentication"]["user_assigned_identity"]: {
-                "clientId": config["Authentication"]["client_id"],
-                "principalId": config["Authentication"]["principal_id"],
-            }
-        },
-    }
-    print("User identity configuration prepared.")
-
-    # Network configuration with no public IP and virtual network
-    network_config = {
-        "subnetId": config["Authentication"]["subnet_id"],
-        "publicIPAddressConfiguration": {"provision": "NoPublicIPAddresses"},
-        "dynamicVnetAssignmentScope": "None",
-    }
-    print("Network configuration prepared.")
-
-    # Virtual machine configuration
-    deployment_config = {
-        "virtualMachineConfiguration": {
-            "imageReference": {
-                "publisher": "microsoft-azure-batch",
-                "offer": "ubuntu-server-container",
-                "sku": "20-04-lts",
-                "version": "latest",
-            },
-            "nodeAgentSkuId": "batch.node.ubuntu 20.04",
-            "containerConfiguration": {
-                "type": "dockercompatible",
-                "containerImageNames": [
-                    config["Container"]["container_image_name"]
-                ],
-                "containerRegistries": [
-                    {
-                        "registryServer": config["Container"][
-                            "container_registry_url"
-                        ],
-                        "userName": config["Container"][
-                            "container_registry_username"
-                        ],
-                        "password": config["Container"][
-                            "container_registry_password"
-                        ],
-                    }
-                ],
-            },
-        }
-    }
-    print("VM and container configurations prepared.")
-
-    # Mount configuration
-    mount_config = [
-        {
-            "azureBlobFileSystemConfiguration": {
-                "accountName": config["Storage"]["storage_account_name"],
-                "identityReference": {
-                    "resourceId": config["Authentication"][
-                        "user_assigned_identity"
-                    ]
-                },
-                "containerName": input_container_name,
-                "blobfuseOptions": "",
-                "relativeMountPath": "input",
-            }
-        },
-        {
-            "azureBlobFileSystemConfiguration": {
-                "accountName": config["Storage"]["storage_account_name"],
-                "identityReference": {
-                    "resourceId": config["Authentication"][
-                        "user_assigned_identity"
-                    ]
-                },
-                "containerName": output_container_name,
-                "blobfuseOptions": "",
-                "relativeMountPath": "output",
-            }
-        },
-    ]
-    print("Mount configuration prepared.")
-
-    # Assemble the pool parameters JSON
-    print("Generating autoscale formula...")
-    pool_parameters = {
-        "identity": user_identity,
-        "properties": {
-            "vmSize": config["Batch"]["pool_vm_size"],
-            "interNodeCommunication": "Disabled",
-            "taskSlotsPerNode": 1,
-            "taskSchedulingPolicy": {"nodeFillType": "Spread"},
-            "deploymentConfiguration": deployment_config,
-            "networkConfiguration": network_config,
-            "scaleSettings": {
-                # "fixedScale": {
-                #     "targetDedicatedNodes": 1,
-                #     "targetLowPriorityNodes": 0,
-                #     "resizeTimeout": "PT15M"
-                # }
-                "autoScale": {
-                    "evaluationInterval": "PT5M",
-                    "formula": get_autoscale_formula(
-                        filepath=autoscale_formula_path
-                    ),
-                }
-            },
-            "resizeOperationStatus": {
-                "targetDedicatedNodes": 1,
-                "nodeDeallocationOption": "Requeue",
-                "resizeTimeout": "PT15M",
-                "startTime": "2023-07-05T13:18:25.7572321Z",
-            },
-            "currentDedicatedNodes": 1,
-            "currentLowPriorityNodes": 0,
-            "targetNodeCommunicationMode": "Simplified",
-            "currentNodeCommunicationMode": "Simplified",
-            "mountConfiguration": mount_config,
-        },
-    }
-    print("Batch pool parameters assembled.")
-
-    pool_id = config["Batch"]["pool_id"]
-    account_name = config["Batch"]["batch_account_name"]
-    resource_group_name = config["Authentication"]["resource_group"]
-    batch_json = {
-        "user_identity": user_identity,
-        "network_confi": network_config,
-        "deployment_config": deployment_config,
-        "mount_config": mount_config,
-        "pool_parameters": pool_parameters,
-        "pool_id": pool_id,
-        "account_name": account_name,
-        "resource_group_name": resource_group_name,
-    }
-    print("Batch pool JSON configuration is ready.")
-    return batch_json
-
-
-def create_batch_pool(batch_mgmt_client: object, batch_json: dict):
-    """creates the Batch pool using the Batch Management Client and info from batch_json
-
-    Args:
-        batch_mgmt_client (object): an instance of the Batch Management Client
-        batch_json (dict): relevant information for Batch pool creation
-
-    Raises:
-        error: pool ID already exists
-
-    Returns:
-        str: pool ID value of created pool
-    """
-    print("Attempting to create the Azure Batch pool...")
-    try:
-        resource_group_name = batch_json["resource_group_name"]
-        account_name = batch_json["account_name"]
-        pool_id = batch_json["pool_id"]
-        parameters = batch_json["pool_parameters"]
-
-        print(f"Creating pool: {pool_id} in the account: {account_name}...")
-        batch_mgmt_client.pool.create(
-            resource_group_name=resource_group_name,
-            account_name=account_name,
-            pool_name=pool_id,
-            parameters=parameters,
-        )
-        print(f"Pool {pool_id!r} created successfully.")
-    except HttpResponseError as error:
-        if "PropertyCannotBeUpdated" in error.message:
-            print(f"Pool {pool_id!r} already exists. No further action taken.")
-        else:
-            print(f"Error creating pool {pool_id!r}: {error}")
-            raise
-    return pool_id
-
-
-def delete_pool(pool_name: str, batch_mgmt_client: object) -> None:
-    batch_mgmt_client.pool.delete(pool_id=pool_name)
-    print(f"Pool {pool_name} deleted.")
-
-
-def list_containers(blob_service_client: object):
-    """lists the containers using the BlobServiceClient
-
-    Args:
-        blob_service_client (object): an instance of BlobServiceClient
-
-    Returns:
-        list[str]: list of containers in Blob Storage account
-    """
-    print("Listing all containers in the Blob service account...")
-    container_list = []
-
-    for container in blob_service_client.list_containers():
-        container_list.append(container.name)
-        print(f"Found container: {container.name}")
-    print("Completed listing containers.")
-    return container_list
-
-
-def upload_files_in_folder(
-    folder_name: str,
-    input_container_name: str,
-    blob_service_client: object,
-    verbose: bool = True,
-    force_upload: bool = False,
-):
-    """uploads all files in specified folder to the input container.
-    If there are more than 50 files in the folder, the user is asked to confirm
-    the upload. This can be bypassed if force_upload = True.
-
-    Args:
-        folder_name (str): folder name containing files to be uploaded
-        input_container_name (str): the name of the input Blob container
-        blob_service_client (object): instance of Blob Service Client
-        verbose (bool): whether to print the name of files uploaded. Default True.
-        force_upload (bool): whether to force the upload despite the file count in folder. Default False.
-    """
-    print(f"Checking existence of the container '{input_container_name}'...")
-    # check the input container exists
-    check = input_container_name in list_containers(blob_service_client)
-    if not check:
-        print(
-            f"Container '{input_container_name}' does not exist in the Blob Storage. Upload aborted."
-        )
-        return None
-
-    print(
-        f"Uploading files from folder '{folder_name}' to container '{input_container_name}'..."
-    )
-    # Upload the input files
-    if not force_upload:
-        fnum = []
-        for _, _, file in os.walk(os.path.realpath(f"./{folder_name}")):
-            fnum.append(len(file))
-        fnum_sum = sum(fnum)
-        if fnum_sum > 50:
-            print(f"You are about to upload {fnum_sum} files.")
-            resp = input("Continue? [Y/n]: ")
-            if resp == "Y" or resp == "y":
-                pass
-            else:
-                print("Upload aborted.")
-                return None
-    input_files = []
-    for folder, _, file in os.walk(os.path.realpath(f"./{folder_name}")):
-        for file_name in file:
-            input_files.append(file_name)
-            blob_client = blob_service_client.get_blob_client(
-                container=input_container_name, blob=file_name
-            )
-            with open(os.path.join(folder, file_name), "rb") as data:
-                blob_client.upload_blob(data, overwrite=True)
-            if verbose:
-                print(f"Uploaded {file_name!r} to {input_container_name}")
-    return input_files
-
-
-def get_batch_service_client(config: dict):
-    """creates and returns a Batch Service Client object
-
-    Args:
-        sp_secret (str): service principal secret
-        config (dict): config dictionary
-
-    Returns:
-        object: Batch Service Client object
-    """
-    #print("Initializing Batch Service Client...")
-    sp_secret = get_sp_secret(config)
-    batch_client = BatchServiceClient(
-        credentials=ServicePrincipalCredentials(
-            client_id=config["Authentication"]["application_id"],
-            tenant=config["Authentication"]["tenant_id"],
-            secret=sp_secret,
-            resource="https://batch.core.windows.net/",
-        ),
-        batch_url=config["Batch"]["batch_service_url"],
-    )
-    #print("Batch Service Client initialized successfully.")
-    return batch_client
-
-
-def add_job(job_id: str, pool_id: str, batch_client: object):
-    """takes in a job ID and config to create a job in the pool
-
-    Args:
-        job_id (str): name of the job to run
-        batch_client (object): batch client object
-        config (dict): config dictionary
-    """
-    print(f"Attempting to create job '{job_id}'...")
-
-    job = batchmodels.JobAddParameter(
-        id=job_id,
-        pool_info=batchmodels.PoolInformation(pool_id=pool_id),
-        uses_task_dependencies=True,
-    )
-    try:
-        batch_client.job.add(job)
-        print(f"Job '{job_id}' created successfully.")
-    except batchmodels.BatchErrorException as err:
-        if err.error.code == "JobExists":
-            print(f"Job '{job_id}' already exists. No further action taken.")
-        else:
-            print(f"Error creating job '{job_id}': {err}")
-            print("Rename this job or delete the pre-existing job.")
-            raise
-
-
-def add_task_to_job(
-    job_id: str,
-    task_id_base: str,
-    docker_command: str,
-    input_files: list[str] = [],
-    input_mount_dir=None,
-    output_mount_dir=None,
-    depends_on: str | list[str] | None = None,
-    batch_client: object = None,
-    full_container_name: str = None,
-    task_id_max=0,
-):
-    """add a defined task(s) to a job in the pool
-
-    Args:
-        job_id (str): name given to job
-        task_id_base (str): the name given to the task_id as a base
-        docker_command (str): the docker command to execute for the task
-        input_files (list[str]): a  list of input files
-        batch_client (object): batch client object
-        config (dict): a config file
-
-    Returns:
-        list: list of task IDs created
-    """
-    print(f"Adding tasks to job '{job_id}'...")
-    # convert docker command to string if in list format
-    if isinstance(docker_command, list):
-        d_cmd_str = " ".join(docker_command)
-    else:
-        d_cmd_str = docker_command
-
-    # Add a task to the job
-    az_mount_dir = "$AZ_BATCH_NODE_MOUNTS_DIR"
-    user_identity = batchmodels.UserIdentity(
-        auto_user=batchmodels.AutoUserSpecification(
-            scope=batchmodels.AutoUserScope.pool,
-            elevation_level=batchmodels.ElevationLevel.admin,
-        )
-    )
-    task_deps = None
-    if depends_on is not None:
-        # Create a TaskDependencies object to pass in
-        if isinstance(depends_on, str):
-            depends_on = [depends_on]
-        task_deps = batchmodels.TaskDependencies(task_ids=depends_on)
-
-    mount_str= ""
-    #src = env variable to fsmounts/rel_path
-    #target = the directory(path) you reference in your code
-    if input_mount_dir:
-        mount_str += "--mount type=bind,source=" \
-                + az_mount_dir \
-                + f"/{input_mount_dir},target=/{input_mount_dir} "
-    if output_mount_dir:
-        mount_str += "--mount type=bind,source=" \
-                    + az_mount_dir \
-                    + f"/{output_mount_dir},target=/{output_mount_dir} "
-    
-
-    if input_files:
-        tasks = []
-        for i, input_file in enumerate(input_files):
-            config_stem = "_".join(input_file.split(".")[:-1]).split("/")[-1]
-            id = task_id_base + "-" + config_stem
-            # shorten the id name to fit the 64 char limit of task ids
-            if len(id) > 64:
-                id = id[:60]+"_"+str(i)
-            tasks.append(id)
-            task = batchmodels.TaskAddParameter(
-                id=id,
-                command_line=d_cmd_str+ " "+ input_mount_dir + input_file,
-                container_settings=batchmodels.TaskContainerSettings(
-                    image_name=full_container_name,
-                    container_run_options=f"--name={job_id} --rm " \
-                    + mount_str
-                ),
-                user_identity=user_identity,
-                depends_on=task_deps,
-            )
-            batch_client.task.add(job_id=job_id, task=task)
-            print(f"Task '{id}' added to job '{job_id}'.")
-        return tasks
-    else:
-        task_id = f"{task_id_base}-{str(task_id_max + 1)}"
-        command_line = d_cmd_str
-        task = batchmodels.TaskAddParameter(
-            id=task_id,
-            command_line=command_line,
-            container_settings=batchmodels.TaskContainerSettings(
-                    image_name=full_container_name,
-<<<<<<< HEAD
-                    container_run_options=f"--name={job_id} --rm "+ mount_str
-=======
-                    container_run_options=f"--name={job_id}_{str(task_id_max+1)} --rm"
->>>>>>> baefea35
-                ),
-            user_identity=user_identity,
-            depends_on = task_deps
-        )
-        batch_client.task.add(job_id=job_id, task=task)
-        print(
-            f"Generic task '{task_id}' added to job '{job_id}' without specific input files."
-        )
-        t = []
-        t.append(task_id)
-        return t
-
-
-def monitor_tasks(job_id: str, timeout: int, batch_client: object):
-    """monitors tasks running in the job based on job ID
-
-    Args:
-        job_id (str): the name of the job to monitor
-        timeout (int): number of minutes for timeout
-        batch_client (object): an instance of batch client
-
-    Raises:
-        RuntimeError: this error is raised if the job does not complete in the timeout
-
-    Returns:
-        dict: dictionary with keys completed (whether the job completed) and runtime (total elapsed time)
-    """
-    print(
-        f"Starting to monitor tasks for job '{job_id}' with a timeout of {timeout} minutes."
-    )
-    start_time = datetime.datetime.now().replace(microsecond=0)
-    _timeout = datetime.timedelta(minutes=timeout)
-    timeout_expiration = start_time + _timeout
-
-    print(
-        f"Job '{job_id}' monitoring started at {start_time}. Timeout at {timeout_expiration}."
-    )
-    print("-" * 20)
-
-    # count tasks and print to user the starting value
-    # as tasks complete, print which complete
-    # print remaining number of tasks
-    tasks = list(batch_client.task.list(job_id))
-
-    total_tasks = len([task for task in tasks])
-    print(f"Total tasks to monitor: {total_tasks}")
-
-    completed = False
-    while datetime.datetime.now() < timeout_expiration:
-        time.sleep(5)  # Polling interval
-        tasks = list(batch_client.task.list(job_id))
-        incomplete_tasks = [
-            task
-            for task in tasks
-            if task.state != batchmodels.TaskState.completed
-        ]
-        completed_tasks = [
-            task
-            for task in tasks
-            if task.state == batchmodels.TaskState.completed
-        ]
-
-        print(
-            f"{len(completed_tasks)} out of {total_tasks} tasks completed.",
-            end="\r",
-        )
-
-        if not incomplete_tasks:
-            print("\nAll tasks completed.")
-            completed = True
-            break
-
-    if completed:
-        print(
-            "All tasks have reached 'Completed' state within the timeout period."
-        )
-    else:
-        raise RuntimeError(
-            f"ERROR: Tasks did not reach 'Completed' state within timeout period of {timeout} minutes."
-        )
-
-    end_time = datetime.datetime.now().replace(microsecond=0)
-    runtime = end_time - start_time
-    print(f"Monitoring ended: {end_time}. Total elapsed time: {runtime}.")
-    return {"completed": completed, "elapsed time": runtime}
-
-
-def list_files_in_container(
-    container_name: str, sp_credential: str, config: dict
-):
-    """lists out files in blob container
-
-    Args:
-        container_name (str): the name of the container to get files
-        sp_credential (str): the service principal credential
-        config (dict): configuration dictionary
-
-    Returns:
-        list: list of file names in the container
-    """
-    print(f"Listing files in container '{container_name}'...")
-    try:
-        cc = ContainerClient(
-            account_url=config["Storage"]["storage_account_url"],
-            credential=sp_credential,
-            container_name=container_name,
-        )
-        files = [f for f in cc.list_blob_names()]
-        print(f"Found {len(files)} files in container '{container_name}'.")
-        return files
-    except Exception as e:
-        print(f"Error connecting to container '{container_name}': {e}")
-        return None
-
-    files = []
-    for f in cc.list_blob_names():
-        files.append(
-            f
-        )  # gather a list of file names from list_blob_names iterator
-    return files
-
-
-def df_to_yaml(df: pd.DataFrame):
-    """converts a pandas dataframe to yaml
-
-    Args:
-        df (pd.DataFrame): pandas dataframe to convert to yaml
-
-    Returns:
-        dict:  yaml string converted from dataframe
-    """
-    print("Converting DataFrame to YAML format...")
-    yaml_str = dump(
-        df.to_dict(orient="records"), sort_keys=False, default_flow_style=False
-    )
-    print("Conversion complete.")
-    return yaml_str
-
-
-def yaml_to_df(yaml_file: dict):
-    """converts a yaml file to pandas dataframe
-
-    Args:
-        yaml_file (dict): yaml file
-
-    Returns:
-        pd.DataFrame: pandas dataframe converted from yaml file
-    """
-    print("Converting YAML to DataFrame...")
-    df = pd.json_normalize(load(yaml_file, Loader=SafeLoader))
-    print("Conversion complete.")
-    return df
-
-
-def edit_yaml_r0(file: str, r0_start=1, r0_end=4, step=0.1):
-    """takes in a yaml file and produces replicate yaml files with the r0 changed based on the start, stop, and step provided. Output yamls go to yaml/ folder.
-
-    Args:
-        file (str): name of file inside yaml/ folder
-        r0_start (int, optional): The lower end of the r0 range. Defaults to 1.
-        r0_end (int, optional): The upped end of the r0 range (inclusive). Defaults to 4.
-        step (float, optional): The step size of each r0 increase. Defaults to 0.1.
-    """
-    print(
-        f"Starting to edit YAML file '{file}' with r0 range from {r0_start} to {r0_end} by steps of {step}."
-    )
-    _path = os.path.join("yaml", file)
-
-    with open(_path, "r") as file:
-        y = yaml.safe_load(file)
-
-    r0_list = np.arange(r0_start, r0_end + step, step, dtype=float).tolist()
-    for r0 in r0_list:
-        r0 = round(r0, len(str(step).split(".")[1]))
-        y["baseScenario"]["r0"] = r0
-        y["outputDirectory"] = os.path.join(y["outputDirectory"], str(r0))
-        outfile = (
-            f"{_path.replace('.yaml', '')}_{str(r0).replace('.', '-')}.yaml"
-        )
-        with open(outfile, "w") as f:
-            yaml.dump(y, f, default_flow_style=False)
-        print(f"Generated modified YAML file with r0={r0} at '{outfile}'.")
-    print("Completed editing YAML files.")
-
-
-def get_user_identity(config: str):
-    """gets the user identity based on the config information.
-
-    Args:
-        config (str): config dict
-
-    Returns:
-        dict: the dictionary containing user identity information to be used with the pool parameters.
-    """
-    user_identity = {
-        "type": "UserAssigned",
-        "userAssignedIdentities": {
-            config["Authentication"]["user_assigned_identity"]: {
-                "clientId": config["Authentication"]["client_id"],
-                "principalId": config["Authentication"]["principal_id"],
-            }
-        },
-    }
-    return user_identity
-
-
-def get_network_config(config: str):
-    """gets the network configuration based on the config information
-
-    Args:
-        config (str): config dict
-
-    Returns:
-        dict: the dictionary containing network configurations to be used with the pool parameters.
-    """
-    network_config = {
-        "subnetId": config["Authentication"]["subnet_id"],
-        "publicIPAddressConfiguration": {"provision": "NoPublicIPAddresses"},
-        "dynamicVnetAssignmentScope": "None",
-    }
-    return network_config
-
-
-def get_deployment_config(
-    container_image_name: str,
-    container_registry_url: str,
-    container_registry_server: str,
-    config: str,
-):
-    """gets the deployment config based on the config information
-
-    Args:
-        config (str): config dict
-
-    Returns:
-        dict: dictionary containing info for container deployment. Uses ubuntu server with info obtained from config file.
-    """
-    deployment_config = {
-        "virtualMachineConfiguration": {
-            "imageReference": {
-                "publisher": "microsoft-azure-batch",
-                "offer": "ubuntu-server-container",
-                "sku": "20-04-lts",
-                "version": "latest",
-            },
-            "nodeAgentSkuId": "batch.node.ubuntu 20.04",
-            "containerConfiguration": {
-                "type": "dockercompatible",
-                "containerImageNames": [container_image_name],
-                "containerRegistries": [
-                    {
-                        "registryUrl": container_registry_url,
-                        "userName": config["Container"][
-                            "container_registry_username"
-                        ],
-                        "password": config["Container"][
-                            "container_registry_password"
-                        ],
-                        "registryServer": container_registry_server,
-                    }
-                ],
-            },
-        }
-    }
-    return deployment_config
-
-
-def get_blob_config(container_name: str, rel_mount_path: str, config: dict):
-    """gets the blob storage configuration based on the config information
-
-    Args:
-        container_name (str): name of Blob Storage Container
-        rel_mount_path (str): relative mount path
-        config (dict): config dict
-
-    Returns:
-        dict: dictionary containing info for blob storage configuration. Used as input to get_mount_config().
-    """
-    print(
-        f"Generating blob configuration for container '{container_name}' with mount path '{rel_mount_path}'..."
-    )
-    blob_config = {
-        "azureBlobFileSystemConfiguration": {
-            "accountName": config["Storage"]["storage_account_name"],
-            "identityReference": {
-                "resourceId": config["Authentication"][
-                    "user_assigned_identity"
-                ]
-            },
-            "containerName": container_name,
-            "blobfuseOptions": "",
-            "relativeMountPath": rel_mount_path,
-        }
-    }
-    return blob_config
-
-
-def get_mount_config(*blob_configs):
-    """takes blob configurations as input and combines them to create a mount configuration.
-
-    Args:
-        Blob configurations, usually from get_blob_config(). Usually one for input blob and one for output blob.
-
-    Returns:
-        list: mount configuration to used with get_pool_parameters.
-    """
-    mount_config = []
-    for blob in blob_configs:
-        if blob != {}:
-            mount_config.append(blob)
-    return mount_config
-
-
-def get_pool_parameters(
-    mode: str,
-    container_image_name: str,
-    container_registry_url: str,
-    container_registry_server: str,
-    config: dict,
-    mount_config: list,
-    autoscale_formula_path: str = None,
-    timeout: int = 60,
-    dedicated_nodes: int = 1,
-    low_priority_nodes: int = 0,
-):
-    """creates a pool parameter dictionary to be used with pool creation.
-
-    Args:
-        mode (str): either 'fixed' or 'autoscale'
-        config (dict): config dict
-        mount_config (list): output from get_mount_config() regarding mounting of blob storage
-        autoscale_formula_path (str, optional): path to autoscale formula file if mode is 'autoscale'. Defaults to None.
-        timeout (int, optional): length in minutes of timeout for tasks that run in this pool. Defaults to 60.
-        dedicated_nodes (int, optional): number of dedicated nodes. Defaults to 1.
-        low_priority_nodes (int, optional): number of low priority nodes. Defaults to 0.
-
-    Returns:
-        _type_: _description_
-    """
-    print(
-        f"Setting up pool parameters in '{mode}' mode with timeout={timeout} minutes..."
-    )
-    if mode == "fixed":
-        scale_settings = {
-            "fixedScale": {
-                "targetDedicatedNodes": dedicated_nodes,
-                "targetLowPriorityNodes": low_priority_nodes,
-                "resizeTimeout": f"PT{timeout}M",
-            }
-        }
-    elif mode == "autoscale":
-        scale_settings = {
-            "autoScale": {
-                "evaluationInterval": "PT5M",
-                "formula": get_autoscale_formula(
-                    filepath=autoscale_formula_path
-                ),
-            }
-        }
-    else:
-        return {}
-
-    pool_parameters = {
-        "identity": get_user_identity(config),
-        "properties": {
-            "vmSize": config["Batch"]["pool_vm_size"],
-            "interNodeCommunication": "Disabled",
-            "taskSlotsPerNode": 1,
-            "taskSchedulingPolicy": {"nodeFillType": "Spread"},
-            "deploymentConfiguration": get_deployment_config(
-                container_image_name,
-                container_registry_url,
-                container_registry_server,
-                config,
-            ),
-            "networkConfiguration": get_network_config(config),
-            "scaleSettings": scale_settings,
-            "resizeOperationStatus": {
-                "targetDedicatedNodes": 1,
-                "nodeDeallocationOption": "Requeue",
-                "resizeTimeout": "PT15M",
-                "startTime": "2023-07-05T13:18:25.7572321Z",
-            },
-            "currentDedicatedNodes": 1,
-            "currentLowPriorityNodes": 0,
-            "targetNodeCommunicationMode": "Simplified",
-            "currentNodeCommunicationMode": "Simplified",
-            "mountConfiguration": mount_config,
-        },
-    }
-    print("Pool parameters successfully configured.")
-    return pool_parameters
-
-
-def check_blob_existence(c_client: ContainerClient, blob_name: str) -> bool:
-    """Checks whether a blob exists in the specified container
-
-    Args:
-        c_client (ContainerClient): an Azure Container Client object
-        blob_name (str): name of Blob to check for existence
-
-    Returns:
-        bool: whether the specified Blob exists
-
-    """
-    blob = c_client.get_blob_client(blob=blob_name)
-    return blob.exists()
-
-
-def check_virtual_directory_existence(
-    c_client: ContainerClient, vdir_path: str
-) -> bool:
-    """Checks whether any blobs exist with the specified virtual directory path
-
-    Args:
-        c_client (ContainerClient): an Azure Container Client object
-        vdir_path (str): path of virtual directory
-
-    Returns:
-        bool: whether the virtual directory exists
-
-    """
-    blobs = c_client.list_blobs(name_starts_with=vdir_path)
-    try:
-        first_blob = next(blobs)
-        print(f"{first_blob.name} found.")
-        return True
-    except StopIteration as e:
-        print(repr(e))
-        return False
-
-
-def download_file(
-    c_client: ContainerClient,
-    src_path: str,
-    dest_path: str,
-    do_check: bool = True,
-) -> None:
-    """
-    Download a file from Azure Blob storage
-
-    Args:
-        client (ContainerClient):
-            Instance of ContainerClient provided with the storage account
-        src_path (str):
-            Path within the container to the desired file (including filename)
-        dest_path (str):
-            Path to desired location to save the downloaded file
-        container (str):
-            Name of the storage container containing the file to be downloaded
-        do_check (bool):
-            Whether or not to do an existence check
-
-    Raises:
-        ValueError:
-            When no blobs exist with the specified name (src_path)
-    """
-    if do_check and not check_blob_existence(c_client, src_path):
-        raise ValueError(f"Source blob: {src_path} does not exist.")
-    dest_path = Path(dest_path)
-    dest_path.parents[0].mkdir(parents=True, exist_ok=True)
-    with dest_path.open(mode="wb") as blob_download:
-        download_stream = c_client.download_blob(blob=src_path)
-        blob_download.write(download_stream.readall())
-
-
-def download_directory(
-    c_client: ContainerClient, src_path: str, dest_path: str
-) -> None:
-    """
-    Downloads a directory using prefix matching and the .list_blobs() method
-
-    Args:
-        client (ContainerClient):
-            Instance of ContainerClient provided with the storage account
-            and container
-        src_path (str):
-            Prefix of the blobs to download
-        dest_path (str):
-            Path to the directory in which to store the downloads
-
-    Raises:
-        ValueError:
-            When no blobs exist with the specified prefix (src_path)
-    """
-    if not check_virtual_directory_existence(c_client, src_path):
-        raise ValueError(
-            f"Source virtual directory: {src_path} does not exist."
-        )
-    for blob in c_client.list_blobs(name_starts_with=src_path):
-        download_file(
-            c_client, blob.name, os.path.join(dest_path, blob.name), False
-        )
-
-
-# check whether job exists
-def check_job_exists(job_id: str, batch_client: object):
-    """Checks whether a job exists.
-
-    Args:
-        job_id (str): the name (id) of a job
-        batch_client (object): batch client object
-
-    Returns:
-        bool: whether the job exists
-    """
-    job_list = batch_client.job.list()
-    if job_id in job_list:
-        return True
-    else:
-        return False
-
-
-# check number of tasks completed
-def get_completed_tasks(job_id: str, batch_client: object):
-    """Return the number of completed tasks for the specified job.
-
-    Args:
-        job_id (str): the name (id) of a job
-        batch_client (object): batch client object
-
-    Returns:
-        dict: dictionary containing number of completed tasks and total tasks for the job
-    """
-    tasks = batch_client.task.list(job_id)
-    total_tasks = len(tasks)
-
-    completed_tasks = [
-        task for task in tasks if task.state == batchmodels.TaskState.completed
-    ]
-    num_c_tasks = len(completed_tasks)
-
-    return {"completed tasks": num_c_tasks, "total tasks": total_tasks}
-
-
-# check whether job is completed and open
-def check_job_complete(job_id: str, batch_client: object):
-    """Checks if the job is complete.
-
-    Args:
-        job_id (str): the name (id) of a job
-        batch_client (object): batch client object
-
-    Returns:
-        bool: whether the specified job has completed
-    """
-    return get_job_state(job_id, batch_client) == "completed"
-
-
-def get_job_state(job_id: str, batch_client: object):
-    """returns the state of the specified job
-
-    Args:
-        job_id (str): the name (id) of a job
-        batch_client (object): batch client object
-
-    Returns:
-        str: the state of the specified job, such as 'completed' or 'active'.
-    """
-    job_info = batch_client.job.get(job_id)
-    return job_info.state
-
-
-def package_and_upload_dockerfile(
-    registry_name: str, repo_name: str, tag: str, path_to_dockerfile: str = "./Dockerfile"
-):
-    """
-    Packages Dockerfile in root of repo and uploads to the specified registry and repo with designated tag in Azure.
-
-    Args:
-        registry_name (str): name of Azure Container Registry
-        repo_name (str): name of repo
-        tag (str): tag for the Docker container
-        path_to_dockerfile (str): path to Dockerfile. Default is ./Dockerfile.
-    """
-    # check if Dockerfile exists
-    try:
-        d = docker.from_env(timeout=10).ping()
-    except DockerException:
-        print("Could not ping Docker. Make sure Docker is running.")
-        print("Container not packaged/uploaded.")
-        print("Try again when Docker is running.")
-        return None
-
-    if os.path.exists(path_to_dockerfile) and d:
-        full_container_name = f"{registry_name}.azurecr.io/{repo_name}:{tag}"
-        print(f"full container name: {full_container_name}")
-        # Build container
-        sp.run(f"docker image build -f {path_to_dockerfile} -t {full_container_name} .", shell=True)
-        # Upload container to registry
-        sp.run("az login", shell=True)
-        sp.run(f"az acr login --name {registry_name}", shell=True)
-        sp.run(f"docker push {full_container_name}", shell=True)
-        return full_container_name
-    else:
-        print("Dockerfile does not exist in the root of the directory.")
-
-
-def check_pool_exists(
-    resource_group_name: str,
-    account_name: str,
-    pool_name: str,
-    batch_mgmt_client: object,
-):
-    try:
-        batch_mgmt_client.pool.get(
-            resource_group_name, account_name, pool_name
-        )
-        return True
-    except Exception:
-        return False
-
-
-def get_pool_info(
-    resource_group_name: str,
-    account_name: str,
-    pool_name: str,
-    batch_mgmt_client: object,
-):
-    """Get the basic information for a specified pool.
-
-    Args:
-        resource_group_name (str): name of resource group
-        account_name (str): name of account
-        pool_name (str): name of pool
-        batch_mgmt_client (object): instance of Batch Management Client
-
-    Returns:
-        dict: json with name, last_modified, creation_time, vm_size, and task_slots_per_node info
-    """
-    result = batch_mgmt_client.pool.get(
-        resource_group_name, account_name, pool_name
-    )
-    j = {
-        "name": result.name,
-        "last_modified": result.last_modified.strftime("%m/%d/%y %H:%M"),
-        "creation_time": result.creation_time.strftime("%m/%d/%y %H:%M"),
-        "vm_size": result.vm_size,
-        "task_slots_per_node": result.task_slots_per_node,
-    }
-    return json.dumps(j)
-
-
-def get_pool_full_info(
-    resource_group_name: str,
-    account_name: str,
-    pool_name: str,
-    batch_mgmt_client: object,
-):
-    """Get the full information of a specified pool.
-
-    Args:
-        resource_group_name (str): name of resource group
-        account_name (str): name of account
-        pool_name (str): name of pool
-        batch_mgmt_client (object): instance of Batch Management Client
-
-    Returns:
-        dict: dictionary with full pool information
-    """
-    result = batch_mgmt_client.pool.get(
-        resource_group_name, account_name, pool_name
-    )
-    return result
-
-
-def check_config_req(config: str):
-    """checks if the config file has all the necessary components for the client
-    Returns true if all components exist in config.
-    Returns false if not.
-
-    Args:
-        config (str): config dict
-
-    Returns:
-        bool: true if config contains all required components, false otherwise
-    """
-    req = set(
-        [
-            "Authentication.subscription_id",
-            "Authentication.resource_group",
-            "Authentication.user_assigned_identity",
-            "Authentication.tenant_id",
-            "Authentication.client_id",
-            "Authentication.principal_id",
-            "Authentication.application_id",
-            "Authentication.vault_url",
-            "Authentication.vault_sp_secret_id",
-            "Authentication.vault_sa_secret_id",
-            "Authentication.vault_ab_secret_id",
-            "Authentication.subnet_id",
-            "Batch.batch_account_name",
-            "Batch.batch_url",
-            "Batch.batch_service_url",
-            "Batch.pool-node-count",
-            "Batch.pool_vm_size",
-            "Storage.storage_account_name",
-            "Storage.storage_account_url",
-            "Container.container_registry_username",
-            "Container.container_registry_password",
-        ]
-    )
-    loaded = set(pd.json_normalize(config).columns)
-    check = req - loaded == set()
-    if check:
-        return True
-    else:
-        print(
-            str(list(req - loaded)),
-            "missing from the config file and will be required by client.",
-        )
-        return False
+# import modules for use
+import datetime
+import json
+import os
+import subprocess as sp
+import sys
+import time
+from pathlib import Path
+
+import azure.batch.models as batchmodels
+import docker
+import numpy as np
+import pandas as pd
+import toml
+import yaml
+from azure.batch import BatchServiceClient
+from azure.common.credentials import ServicePrincipalCredentials
+from azure.core.exceptions import HttpResponseError
+from azure.identity import ClientSecretCredential, DefaultAzureCredential
+from azure.keyvault.secrets import SecretClient
+from azure.mgmt.batch import BatchManagementClient
+from azure.storage.blob import BlobServiceClient, ContainerClient
+from docker.errors import DockerException
+from yaml import SafeLoader, dump, load
+
+
+def read_config(config_path: str = "./configuration.toml"):
+    """takes in a path to a configuration toml file and returns it as a json object
+
+    Args:
+        config_path (str): path to configuration toml file
+
+    Returns:
+        dict: json object with configuration info extracted from config file
+
+    Example:
+        config = read_config("/path/to/config.toml")
+    """
+    #print("Attempting to read configuration from:", config_path)
+    try:
+        config = toml.load(config_path)
+        #print("Configuration file loaded successfully.")
+        return config
+    except FileNotFoundError as e:
+        print(
+            "Configuration file not found. Make sure the location (path) is correct."
+        )
+        print(e)
+    except Exception as e:
+        print(
+            "Error occurred while loading the configuration file. Check file format and contents."
+        )
+        print(e)
+
+
+def create_container(container_name: str, blob_service_client: object):
+    """creates a Blob container if not exists
+
+    Args:
+        container_name (str): user specified name for Blob container
+        blob_service_client (object): BlobServiceClient object
+    Returns:
+       object: ContainerClient object
+    """
+    print(f"Attempting to create or access container: {container_name}")
+    container_client = blob_service_client.get_container_client(
+        container=container_name
+    )
+    if not container_client.exists():
+        container_client.create_container()
+        print(f"Container [{container_name}] created successfully.")
+    else:
+        print(
+            f"Container [{container_name}] already exists. No action needed."
+        )
+    return container_client
+
+
+def get_autoscale_formula(filepath: str = None, text_input: str = None):
+    """takes in a file to autoscale file or a "static" text input, reads and returns an autoscale formula.
+    If neither are found, it will look for a file named autoscale_formula.txt and return its string output.
+
+    Args:
+        filepath (str): a path to an autoscale formula file
+        text_input (str): a string input of the autoscale formula
+    Returns:
+        str: autoscale formula
+    """
+    #print("Retrieving autoscale formula...")
+    if filepath is None and text_input is None:
+        print(
+            "No filepath or text input provided. Attempting to find autoscale_formula.txt..."
+        )
+        for l1, _, files in os.walk(os.path.join(sys.path[0], "")):
+            if "autoscale_formula.txt" in files:
+                autoscale_file = os.path.join(l1, "autoscale_formula.txt")
+                print(
+                    f"Autoscale formula found and read from {autoscale_file}."
+                )
+                with open(autoscale_file, "r") as autoscale_text:
+                    return autoscale_text.read()
+        print(
+            "Autoscale formula file not found. Please provide a filepath or text input."
+        )
+    elif filepath is not None:
+        try:
+            with open(filepath, "r") as autoscale_text:
+                print(f"Autoscale formula successfully read from {filepath}.")
+                return autoscale_text.read()
+        except Exception:
+            print(
+                f"Error reading autoscale formula from {filepath}. Check file path and permissions."
+            )
+    elif text_input is not None:
+        print("Autoscale formula provided via text input.")
+        return text_input
+
+
+def get_sp_secret(config: dict):
+    """gets the user's secret from the keyvault based on config
+
+    Args:
+        config (dict): contains configuration info
+
+    Returns:
+        str: secret
+
+    Example:
+        sp_secret = get_sp_secret(config)
+    """
+    #print("Retrieving service principal secret from Azure Key Vault...")
+    try:
+        user_credential = DefaultAzureCredential()
+        #print("User credential obtained.")
+    except Exception as e:
+        print("Error obtaining user credentials:", e)
+
+    try:
+        secret_client = SecretClient(
+            vault_url=config["Authentication"]["vault_url"],
+            credential=user_credential,
+        )
+        #print("Secret client initialized.")
+    except KeyError as e:
+        print("Error:", e, "Key not found in configuration.")
+
+    try:
+        sp_secret = secret_client.get_secret(
+            config["Authentication"]["vault_sp_secret_id"]
+        ).value
+        #print("Service principal secret successfully retrieved.")
+        return sp_secret
+    except Exception as e:
+        print("Error retrieving secret:", e)
+        print(
+            "Check that vault_uri and vault_sp_secret_id are correctly configured in the config file."
+        )
+
+
+def get_sp_credential(config: dict):
+    """gets the user's credentials based on their secret and config file
+
+    Args:
+        config (dict): contains configuration info
+
+    Returns:
+        class: client credential for Azure Blob Service Client
+    """
+    #print("Attempting to obtain service principal credentials...")
+    sp_secret = get_sp_secret(config)
+    try:
+        sp_credential = ClientSecretCredential(
+            tenant_id=config["Authentication"]["tenant_id"],
+            client_id=config["Authentication"]["application_id"],
+            client_secret=sp_secret,
+        )
+        #print("Service principal credentials obtained successfully.")
+        return sp_credential
+    except KeyError as e:
+        print(
+            f"Configuration error: '{e}' does not exist in the config file. Please add it in the Authentication section.",
+        )
+
+
+def get_blob_service_client(config: dict):
+    """establishes Blob Service Client using credentials
+
+    Args:
+        config (dict): contains configuration info
+
+    Returns:
+        class: an instance of BlobServiceClient
+    """
+    #print("Initializing Blob Service Client...")
+    sp_credential = get_sp_credential(config)
+    try:
+        blob_service_client = BlobServiceClient(
+            account_url=config["Storage"]["storage_account_url"],
+            credential=sp_credential,
+        )
+        #print("Blob Service Client successfully created.")
+        return blob_service_client
+    except KeyError as e:
+        print(
+            f"Configuration error: '{e}' does not exist in the config file. Please add it in the Storage section.",
+        )
+
+
+def get_batch_mgmt_client(config: dict):
+    """establishes a Batch Management Client based on credentials and config file
+
+    Args:
+        config (dict): config dictionary
+
+    Returns:
+        class: an instance of the Batch Management Client
+    """
+    #print("Initializing Batch Management Client...")
+    sp_credential = get_sp_credential(config)
+    try:
+        batch_mgmt_client = BatchManagementClient(
+            credential=sp_credential,
+            subscription_id=config["Authentication"]["subscription_id"],
+        )
+        #print("Batch Management Client successfully created.")
+        return batch_mgmt_client
+    except KeyError as e:
+        print(
+            f"Configuration error: '{e}' does not exist in the config file. Please add it to the Authentication section.",
+        )
+
+def create_blob_containers(
+    blob_service_client: BlobServiceClient,
+    input_container_name: str = None,
+    output_container_name: str = None,
+):
+    """creates the input and output Blob containers based on given names
+
+    Args:
+        blob_service_client (object): an instance of the Batch Management Client
+        input_container_name (str): user specified name for input container
+        output_container_name (str): user specified name for output container
+    """
+    #print("Preparing to create blob containers...")
+    if input_container_name:
+        print(
+            f"Attempting to create input container: '{input_container_name}'..."
+        )
+        create_container(input_container_name, blob_service_client)
+    else:
+        print(
+            "Input container name not specified. Skipping input container creation."
+        )
+
+    if output_container_name:
+        print(
+            f"Attempting to create output container: '{output_container_name}'..."
+        )
+        create_container(output_container_name, blob_service_client)
+    else:
+        print(
+            "Output container name not specified. Skipping output container creation."
+        )
+
+
+def get_batch_pool_json(
+    input_container_name: str,
+    output_container_name: str,
+    config: dict,
+    autoscale_formula_path: str,
+):
+    """creates a json output with various components needed for batch pool creation
+
+    Args:
+        input_container_name (str): user specified name for input container
+        output_container_name (str): user specified name for input container
+        config (dict): config dictionary
+        autoscale_formula_path (str): path to the autoscale formula
+
+    Returns:
+        json: relevant information for Batch pool creation
+    """
+    print("Preparing batch pool configuration...")
+    # User-assigned identity for the pool
+    user_identity = {
+        "type": "UserAssigned",
+        "userAssignedIdentities": {
+            config["Authentication"]["user_assigned_identity"]: {
+                "clientId": config["Authentication"]["client_id"],
+                "principalId": config["Authentication"]["principal_id"],
+            }
+        },
+    }
+    print("User identity configuration prepared.")
+
+    # Network configuration with no public IP and virtual network
+    network_config = {
+        "subnetId": config["Authentication"]["subnet_id"],
+        "publicIPAddressConfiguration": {"provision": "NoPublicIPAddresses"},
+        "dynamicVnetAssignmentScope": "None",
+    }
+    print("Network configuration prepared.")
+
+    # Virtual machine configuration
+    deployment_config = {
+        "virtualMachineConfiguration": {
+            "imageReference": {
+                "publisher": "microsoft-azure-batch",
+                "offer": "ubuntu-server-container",
+                "sku": "20-04-lts",
+                "version": "latest",
+            },
+            "nodeAgentSkuId": "batch.node.ubuntu 20.04",
+            "containerConfiguration": {
+                "type": "dockercompatible",
+                "containerImageNames": [
+                    config["Container"]["container_image_name"]
+                ],
+                "containerRegistries": [
+                    {
+                        "registryServer": config["Container"][
+                            "container_registry_url"
+                        ],
+                        "userName": config["Container"][
+                            "container_registry_username"
+                        ],
+                        "password": config["Container"][
+                            "container_registry_password"
+                        ],
+                    }
+                ],
+            },
+        }
+    }
+    print("VM and container configurations prepared.")
+
+    # Mount configuration
+    mount_config = [
+        {
+            "azureBlobFileSystemConfiguration": {
+                "accountName": config["Storage"]["storage_account_name"],
+                "identityReference": {
+                    "resourceId": config["Authentication"][
+                        "user_assigned_identity"
+                    ]
+                },
+                "containerName": input_container_name,
+                "blobfuseOptions": "",
+                "relativeMountPath": "input",
+            }
+        },
+        {
+            "azureBlobFileSystemConfiguration": {
+                "accountName": config["Storage"]["storage_account_name"],
+                "identityReference": {
+                    "resourceId": config["Authentication"][
+                        "user_assigned_identity"
+                    ]
+                },
+                "containerName": output_container_name,
+                "blobfuseOptions": "",
+                "relativeMountPath": "output",
+            }
+        },
+    ]
+    print("Mount configuration prepared.")
+
+    # Assemble the pool parameters JSON
+    print("Generating autoscale formula...")
+    pool_parameters = {
+        "identity": user_identity,
+        "properties": {
+            "vmSize": config["Batch"]["pool_vm_size"],
+            "interNodeCommunication": "Disabled",
+            "taskSlotsPerNode": 1,
+            "taskSchedulingPolicy": {"nodeFillType": "Spread"},
+            "deploymentConfiguration": deployment_config,
+            "networkConfiguration": network_config,
+            "scaleSettings": {
+                # "fixedScale": {
+                #     "targetDedicatedNodes": 1,
+                #     "targetLowPriorityNodes": 0,
+                #     "resizeTimeout": "PT15M"
+                # }
+                "autoScale": {
+                    "evaluationInterval": "PT5M",
+                    "formula": get_autoscale_formula(
+                        filepath=autoscale_formula_path
+                    ),
+                }
+            },
+            "resizeOperationStatus": {
+                "targetDedicatedNodes": 1,
+                "nodeDeallocationOption": "Requeue",
+                "resizeTimeout": "PT15M",
+                "startTime": "2023-07-05T13:18:25.7572321Z",
+            },
+            "currentDedicatedNodes": 1,
+            "currentLowPriorityNodes": 0,
+            "targetNodeCommunicationMode": "Simplified",
+            "currentNodeCommunicationMode": "Simplified",
+            "mountConfiguration": mount_config,
+        },
+    }
+    print("Batch pool parameters assembled.")
+
+    pool_id = config["Batch"]["pool_id"]
+    account_name = config["Batch"]["batch_account_name"]
+    resource_group_name = config["Authentication"]["resource_group"]
+    batch_json = {
+        "user_identity": user_identity,
+        "network_confi": network_config,
+        "deployment_config": deployment_config,
+        "mount_config": mount_config,
+        "pool_parameters": pool_parameters,
+        "pool_id": pool_id,
+        "account_name": account_name,
+        "resource_group_name": resource_group_name,
+    }
+    print("Batch pool JSON configuration is ready.")
+    return batch_json
+
+
+def create_batch_pool(batch_mgmt_client: object, batch_json: dict):
+    """creates the Batch pool using the Batch Management Client and info from batch_json
+
+    Args:
+        batch_mgmt_client (object): an instance of the Batch Management Client
+        batch_json (dict): relevant information for Batch pool creation
+
+    Raises:
+        error: pool ID already exists
+
+    Returns:
+        str: pool ID value of created pool
+    """
+    print("Attempting to create the Azure Batch pool...")
+    try:
+        resource_group_name = batch_json["resource_group_name"]
+        account_name = batch_json["account_name"]
+        pool_id = batch_json["pool_id"]
+        parameters = batch_json["pool_parameters"]
+
+        print(f"Creating pool: {pool_id} in the account: {account_name}...")
+        batch_mgmt_client.pool.create(
+            resource_group_name=resource_group_name,
+            account_name=account_name,
+            pool_name=pool_id,
+            parameters=parameters,
+        )
+        print(f"Pool {pool_id!r} created successfully.")
+    except HttpResponseError as error:
+        if "PropertyCannotBeUpdated" in error.message:
+            print(f"Pool {pool_id!r} already exists. No further action taken.")
+        else:
+            print(f"Error creating pool {pool_id!r}: {error}")
+            raise
+    return pool_id
+
+
+def delete_pool(pool_name: str, batch_mgmt_client: object) -> None:
+    batch_mgmt_client.pool.delete(pool_id=pool_name)
+    print(f"Pool {pool_name} deleted.")
+
+
+def list_containers(blob_service_client: object):
+    """lists the containers using the BlobServiceClient
+
+    Args:
+        blob_service_client (object): an instance of BlobServiceClient
+
+    Returns:
+        list[str]: list of containers in Blob Storage account
+    """
+    print("Listing all containers in the Blob service account...")
+    container_list = []
+
+    for container in blob_service_client.list_containers():
+        container_list.append(container.name)
+        print(f"Found container: {container.name}")
+    print("Completed listing containers.")
+    return container_list
+
+
+def upload_files_in_folder(
+    folder_name: str,
+    input_container_name: str,
+    blob_service_client: object,
+    verbose: bool = True,
+    force_upload: bool = False,
+):
+    """uploads all files in specified folder to the input container.
+    If there are more than 50 files in the folder, the user is asked to confirm
+    the upload. This can be bypassed if force_upload = True.
+
+    Args:
+        folder_name (str): folder name containing files to be uploaded
+        input_container_name (str): the name of the input Blob container
+        blob_service_client (object): instance of Blob Service Client
+        verbose (bool): whether to print the name of files uploaded. Default True.
+        force_upload (bool): whether to force the upload despite the file count in folder. Default False.
+    """
+    print(f"Checking existence of the container '{input_container_name}'...")
+    # check the input container exists
+    check = input_container_name in list_containers(blob_service_client)
+    if not check:
+        print(
+            f"Container '{input_container_name}' does not exist in the Blob Storage. Upload aborted."
+        )
+        return None
+
+    print(
+        f"Uploading files from folder '{folder_name}' to container '{input_container_name}'..."
+    )
+    # Upload the input files
+    if not force_upload:
+        fnum = []
+        for _, _, file in os.walk(os.path.realpath(f"./{folder_name}")):
+            fnum.append(len(file))
+        fnum_sum = sum(fnum)
+        if fnum_sum > 50:
+            print(f"You are about to upload {fnum_sum} files.")
+            resp = input("Continue? [Y/n]: ")
+            if resp == "Y" or resp == "y":
+                pass
+            else:
+                print("Upload aborted.")
+                return None
+    input_files = []
+    for folder, _, file in os.walk(os.path.realpath(f"./{folder_name}")):
+        for file_name in file:
+            input_files.append(file_name)
+            blob_client = blob_service_client.get_blob_client(
+                container=input_container_name, blob=file_name
+            )
+            with open(os.path.join(folder, file_name), "rb") as data:
+                blob_client.upload_blob(data, overwrite=True)
+            if verbose:
+                print(f"Uploaded {file_name!r} to {input_container_name}")
+    return input_files
+
+
+def get_batch_service_client(config: dict):
+    """creates and returns a Batch Service Client object
+
+    Args:
+        sp_secret (str): service principal secret
+        config (dict): config dictionary
+
+    Returns:
+        object: Batch Service Client object
+    """
+    #print("Initializing Batch Service Client...")
+    sp_secret = get_sp_secret(config)
+    batch_client = BatchServiceClient(
+        credentials=ServicePrincipalCredentials(
+            client_id=config["Authentication"]["application_id"],
+            tenant=config["Authentication"]["tenant_id"],
+            secret=sp_secret,
+            resource="https://batch.core.windows.net/",
+        ),
+        batch_url=config["Batch"]["batch_service_url"],
+    )
+    #print("Batch Service Client initialized successfully.")
+    return batch_client
+
+
+def add_job(job_id: str, pool_id: str, batch_client: object):
+    """takes in a job ID and config to create a job in the pool
+
+    Args:
+        job_id (str): name of the job to run
+        batch_client (object): batch client object
+        config (dict): config dictionary
+    """
+    print(f"Attempting to create job '{job_id}'...")
+
+    job = batchmodels.JobAddParameter(
+        id=job_id,
+        pool_info=batchmodels.PoolInformation(pool_id=pool_id),
+        uses_task_dependencies=True,
+    )
+    try:
+        batch_client.job.add(job)
+        print(f"Job '{job_id}' created successfully.")
+    except batchmodels.BatchErrorException as err:
+        if err.error.code == "JobExists":
+            print(f"Job '{job_id}' already exists. No further action taken.")
+        else:
+            print(f"Error creating job '{job_id}': {err}")
+            print("Rename this job or delete the pre-existing job.")
+            raise
+
+
+def add_task_to_job(
+    job_id: str,
+    task_id_base: str,
+    docker_command: str,
+    input_files: list[str] = [],
+    input_mount_dir=None,
+    output_mount_dir=None,
+    depends_on: str | list[str] | None = None,
+    batch_client: object = None,
+    full_container_name: str = None,
+    task_id_max=0,
+):
+    """add a defined task(s) to a job in the pool
+
+    Args:
+        job_id (str): name given to job
+        task_id_base (str): the name given to the task_id as a base
+        docker_command (str): the docker command to execute for the task
+        input_files (list[str]): a  list of input files
+        batch_client (object): batch client object
+        config (dict): a config file
+
+    Returns:
+        list: list of task IDs created
+    """
+    print(f"Adding tasks to job '{job_id}'...")
+    # convert docker command to string if in list format
+    if isinstance(docker_command, list):
+        d_cmd_str = " ".join(docker_command)
+    else:
+        d_cmd_str = docker_command
+
+    # Add a task to the job
+    az_mount_dir = "$AZ_BATCH_NODE_MOUNTS_DIR"
+    user_identity = batchmodels.UserIdentity(
+        auto_user=batchmodels.AutoUserSpecification(
+            scope=batchmodels.AutoUserScope.pool,
+            elevation_level=batchmodels.ElevationLevel.admin,
+        )
+    )
+    task_deps = None
+    if depends_on is not None:
+        # Create a TaskDependencies object to pass in
+        if isinstance(depends_on, str):
+            depends_on = [depends_on]
+        task_deps = batchmodels.TaskDependencies(task_ids=depends_on)
+
+    mount_str= ""
+    #src = env variable to fsmounts/rel_path
+    #target = the directory(path) you reference in your code
+    if input_mount_dir:
+        mount_str += "--mount type=bind,source=" \
+                + az_mount_dir \
+                + f"/{input_mount_dir},target=/{input_mount_dir} "
+    if output_mount_dir:
+        mount_str += "--mount type=bind,source=" \
+                    + az_mount_dir \
+                    + f"/{output_mount_dir},target=/{output_mount_dir} "
+    
+
+    if input_files:
+        tasks = []
+        for i, input_file in enumerate(input_files):
+            config_stem = "_".join(input_file.split(".")[:-1]).split("/")[-1]
+            id = task_id_base + "-" + config_stem
+            # shorten the id name to fit the 64 char limit of task ids
+            if len(id) > 64:
+                id = id[:60]+"_"+str(i)
+            tasks.append(id)
+            task = batchmodels.TaskAddParameter(
+                id=id,
+                command_line=d_cmd_str+ " "+ input_mount_dir + input_file,
+                container_settings=batchmodels.TaskContainerSettings(
+                    image_name=full_container_name,
+                    container_run_options=f"--name={job_id} --rm " \
+                    + mount_str
+                ),
+                user_identity=user_identity,
+                depends_on=task_deps,
+            )
+            batch_client.task.add(job_id=job_id, task=task)
+            print(f"Task '{id}' added to job '{job_id}'.")
+        return tasks
+    else:
+        task_id = f"{task_id_base}-{str(task_id_max + 1)}"
+        command_line = d_cmd_str
+        task = batchmodels.TaskAddParameter(
+            id=task_id,
+            command_line=command_line,
+            container_settings=batchmodels.TaskContainerSettings(
+                    image_name=full_container_name,
+                    container_run_options=f"--name={job_id}_{str(task_id_max+1)} --rm "+ mount_str
+                ),
+            user_identity=user_identity,
+            depends_on = task_deps
+        )
+        batch_client.task.add(job_id=job_id, task=task)
+        print(
+            f"Generic task '{task_id}' added to job '{job_id}' without specific input files."
+        )
+        t = []
+        t.append(task_id)
+        return t
+
+
+def monitor_tasks(job_id: str, timeout: int, batch_client: object):
+    """monitors tasks running in the job based on job ID
+
+    Args:
+        job_id (str): the name of the job to monitor
+        timeout (int): number of minutes for timeout
+        batch_client (object): an instance of batch client
+
+    Raises:
+        RuntimeError: this error is raised if the job does not complete in the timeout
+
+    Returns:
+        dict: dictionary with keys completed (whether the job completed) and runtime (total elapsed time)
+    """
+    print(
+        f"Starting to monitor tasks for job '{job_id}' with a timeout of {timeout} minutes."
+    )
+    start_time = datetime.datetime.now().replace(microsecond=0)
+    _timeout = datetime.timedelta(minutes=timeout)
+    timeout_expiration = start_time + _timeout
+
+    print(
+        f"Job '{job_id}' monitoring started at {start_time}. Timeout at {timeout_expiration}."
+    )
+    print("-" * 20)
+
+    # count tasks and print to user the starting value
+    # as tasks complete, print which complete
+    # print remaining number of tasks
+    tasks = list(batch_client.task.list(job_id))
+
+    total_tasks = len([task for task in tasks])
+    print(f"Total tasks to monitor: {total_tasks}")
+
+    completed = False
+    while datetime.datetime.now() < timeout_expiration:
+        time.sleep(5)  # Polling interval
+        tasks = list(batch_client.task.list(job_id))
+        incomplete_tasks = [
+            task
+            for task in tasks
+            if task.state != batchmodels.TaskState.completed
+        ]
+        completed_tasks = [
+            task
+            for task in tasks
+            if task.state == batchmodels.TaskState.completed
+        ]
+
+        print(
+            f"{len(completed_tasks)} out of {total_tasks} tasks completed.",
+            end="\r",
+        )
+
+        if not incomplete_tasks:
+            print("\nAll tasks completed.")
+            completed = True
+            break
+
+    if completed:
+        print(
+            "All tasks have reached 'Completed' state within the timeout period."
+        )
+    else:
+        raise RuntimeError(
+            f"ERROR: Tasks did not reach 'Completed' state within timeout period of {timeout} minutes."
+        )
+
+    end_time = datetime.datetime.now().replace(microsecond=0)
+    runtime = end_time - start_time
+    print(f"Monitoring ended: {end_time}. Total elapsed time: {runtime}.")
+    return {"completed": completed, "elapsed time": runtime}
+
+
+def list_files_in_container(
+    container_name: str, sp_credential: str, config: dict
+):
+    """lists out files in blob container
+
+    Args:
+        container_name (str): the name of the container to get files
+        sp_credential (str): the service principal credential
+        config (dict): configuration dictionary
+
+    Returns:
+        list: list of file names in the container
+    """
+    print(f"Listing files in container '{container_name}'...")
+    try:
+        cc = ContainerClient(
+            account_url=config["Storage"]["storage_account_url"],
+            credential=sp_credential,
+            container_name=container_name,
+        )
+        files = [f for f in cc.list_blob_names()]
+        print(f"Found {len(files)} files in container '{container_name}'.")
+        return files
+    except Exception as e:
+        print(f"Error connecting to container '{container_name}': {e}")
+        return None
+
+    files = []
+    for f in cc.list_blob_names():
+        files.append(
+            f
+        )  # gather a list of file names from list_blob_names iterator
+    return files
+
+
+def df_to_yaml(df: pd.DataFrame):
+    """converts a pandas dataframe to yaml
+
+    Args:
+        df (pd.DataFrame): pandas dataframe to convert to yaml
+
+    Returns:
+        dict:  yaml string converted from dataframe
+    """
+    print("Converting DataFrame to YAML format...")
+    yaml_str = dump(
+        df.to_dict(orient="records"), sort_keys=False, default_flow_style=False
+    )
+    print("Conversion complete.")
+    return yaml_str
+
+
+def yaml_to_df(yaml_file: dict):
+    """converts a yaml file to pandas dataframe
+
+    Args:
+        yaml_file (dict): yaml file
+
+    Returns:
+        pd.DataFrame: pandas dataframe converted from yaml file
+    """
+    print("Converting YAML to DataFrame...")
+    df = pd.json_normalize(load(yaml_file, Loader=SafeLoader))
+    print("Conversion complete.")
+    return df
+
+
+def edit_yaml_r0(file: str, r0_start=1, r0_end=4, step=0.1):
+    """takes in a yaml file and produces replicate yaml files with the r0 changed based on the start, stop, and step provided. Output yamls go to yaml/ folder.
+
+    Args:
+        file (str): name of file inside yaml/ folder
+        r0_start (int, optional): The lower end of the r0 range. Defaults to 1.
+        r0_end (int, optional): The upped end of the r0 range (inclusive). Defaults to 4.
+        step (float, optional): The step size of each r0 increase. Defaults to 0.1.
+    """
+    print(
+        f"Starting to edit YAML file '{file}' with r0 range from {r0_start} to {r0_end} by steps of {step}."
+    )
+    _path = os.path.join("yaml", file)
+
+    with open(_path, "r") as file:
+        y = yaml.safe_load(file)
+
+    r0_list = np.arange(r0_start, r0_end + step, step, dtype=float).tolist()
+    for r0 in r0_list:
+        r0 = round(r0, len(str(step).split(".")[1]))
+        y["baseScenario"]["r0"] = r0
+        y["outputDirectory"] = os.path.join(y["outputDirectory"], str(r0))
+        outfile = (
+            f"{_path.replace('.yaml', '')}_{str(r0).replace('.', '-')}.yaml"
+        )
+        with open(outfile, "w") as f:
+            yaml.dump(y, f, default_flow_style=False)
+        print(f"Generated modified YAML file with r0={r0} at '{outfile}'.")
+    print("Completed editing YAML files.")
+
+
+def get_user_identity(config: str):
+    """gets the user identity based on the config information.
+
+    Args:
+        config (str): config dict
+
+    Returns:
+        dict: the dictionary containing user identity information to be used with the pool parameters.
+    """
+    user_identity = {
+        "type": "UserAssigned",
+        "userAssignedIdentities": {
+            config["Authentication"]["user_assigned_identity"]: {
+                "clientId": config["Authentication"]["client_id"],
+                "principalId": config["Authentication"]["principal_id"],
+            }
+        },
+    }
+    return user_identity
+
+
+def get_network_config(config: str):
+    """gets the network configuration based on the config information
+
+    Args:
+        config (str): config dict
+
+    Returns:
+        dict: the dictionary containing network configurations to be used with the pool parameters.
+    """
+    network_config = {
+        "subnetId": config["Authentication"]["subnet_id"],
+        "publicIPAddressConfiguration": {"provision": "NoPublicIPAddresses"},
+        "dynamicVnetAssignmentScope": "None",
+    }
+    return network_config
+
+
+def get_deployment_config(
+    container_image_name: str,
+    container_registry_url: str,
+    container_registry_server: str,
+    config: str,
+):
+    """gets the deployment config based on the config information
+
+    Args:
+        config (str): config dict
+
+    Returns:
+        dict: dictionary containing info for container deployment. Uses ubuntu server with info obtained from config file.
+    """
+    deployment_config = {
+        "virtualMachineConfiguration": {
+            "imageReference": {
+                "publisher": "microsoft-azure-batch",
+                "offer": "ubuntu-server-container",
+                "sku": "20-04-lts",
+                "version": "latest",
+            },
+            "nodeAgentSkuId": "batch.node.ubuntu 20.04",
+            "containerConfiguration": {
+                "type": "dockercompatible",
+                "containerImageNames": [container_image_name],
+                "containerRegistries": [
+                    {
+                        "registryUrl": container_registry_url,
+                        "userName": config["Container"][
+                            "container_registry_username"
+                        ],
+                        "password": config["Container"][
+                            "container_registry_password"
+                        ],
+                        "registryServer": container_registry_server,
+                    }
+                ],
+            },
+        }
+    }
+    return deployment_config
+
+
+def get_blob_config(container_name: str, rel_mount_path: str, config: dict):
+    """gets the blob storage configuration based on the config information
+
+    Args:
+        container_name (str): name of Blob Storage Container
+        rel_mount_path (str): relative mount path
+        config (dict): config dict
+
+    Returns:
+        dict: dictionary containing info for blob storage configuration. Used as input to get_mount_config().
+    """
+    print(
+        f"Generating blob configuration for container '{container_name}' with mount path '{rel_mount_path}'..."
+    )
+    blob_config = {
+        "azureBlobFileSystemConfiguration": {
+            "accountName": config["Storage"]["storage_account_name"],
+            "identityReference": {
+                "resourceId": config["Authentication"][
+                    "user_assigned_identity"
+                ]
+            },
+            "containerName": container_name,
+            "blobfuseOptions": "",
+            "relativeMountPath": rel_mount_path,
+        }
+    }
+    return blob_config
+
+
+def get_mount_config(*blob_configs):
+    """takes blob configurations as input and combines them to create a mount configuration.
+
+    Args:
+        Blob configurations, usually from get_blob_config(). Usually one for input blob and one for output blob.
+
+    Returns:
+        list: mount configuration to used with get_pool_parameters.
+    """
+    mount_config = []
+    for blob in blob_configs:
+        if blob != {}:
+            mount_config.append(blob)
+    return mount_config
+
+
+def get_pool_parameters(
+    mode: str,
+    container_image_name: str,
+    container_registry_url: str,
+    container_registry_server: str,
+    config: dict,
+    mount_config: list,
+    autoscale_formula_path: str = None,
+    timeout: int = 60,
+    dedicated_nodes: int = 1,
+    low_priority_nodes: int = 0,
+):
+    """creates a pool parameter dictionary to be used with pool creation.
+
+    Args:
+        mode (str): either 'fixed' or 'autoscale'
+        config (dict): config dict
+        mount_config (list): output from get_mount_config() regarding mounting of blob storage
+        autoscale_formula_path (str, optional): path to autoscale formula file if mode is 'autoscale'. Defaults to None.
+        timeout (int, optional): length in minutes of timeout for tasks that run in this pool. Defaults to 60.
+        dedicated_nodes (int, optional): number of dedicated nodes. Defaults to 1.
+        low_priority_nodes (int, optional): number of low priority nodes. Defaults to 0.
+
+    Returns:
+        _type_: _description_
+    """
+    print(
+        f"Setting up pool parameters in '{mode}' mode with timeout={timeout} minutes..."
+    )
+    if mode == "fixed":
+        scale_settings = {
+            "fixedScale": {
+                "targetDedicatedNodes": dedicated_nodes,
+                "targetLowPriorityNodes": low_priority_nodes,
+                "resizeTimeout": f"PT{timeout}M",
+            }
+        }
+    elif mode == "autoscale":
+        scale_settings = {
+            "autoScale": {
+                "evaluationInterval": "PT5M",
+                "formula": get_autoscale_formula(
+                    filepath=autoscale_formula_path
+                ),
+            }
+        }
+    else:
+        return {}
+
+    pool_parameters = {
+        "identity": get_user_identity(config),
+        "properties": {
+            "vmSize": config["Batch"]["pool_vm_size"],
+            "interNodeCommunication": "Disabled",
+            "taskSlotsPerNode": 1,
+            "taskSchedulingPolicy": {"nodeFillType": "Spread"},
+            "deploymentConfiguration": get_deployment_config(
+                container_image_name,
+                container_registry_url,
+                container_registry_server,
+                config,
+            ),
+            "networkConfiguration": get_network_config(config),
+            "scaleSettings": scale_settings,
+            "resizeOperationStatus": {
+                "targetDedicatedNodes": 1,
+                "nodeDeallocationOption": "Requeue",
+                "resizeTimeout": "PT15M",
+                "startTime": "2023-07-05T13:18:25.7572321Z",
+            },
+            "currentDedicatedNodes": 1,
+            "currentLowPriorityNodes": 0,
+            "targetNodeCommunicationMode": "Simplified",
+            "currentNodeCommunicationMode": "Simplified",
+            "mountConfiguration": mount_config,
+        },
+    }
+    print("Pool parameters successfully configured.")
+    return pool_parameters
+
+
+def check_blob_existence(c_client: ContainerClient, blob_name: str) -> bool:
+    """Checks whether a blob exists in the specified container
+
+    Args:
+        c_client (ContainerClient): an Azure Container Client object
+        blob_name (str): name of Blob to check for existence
+
+    Returns:
+        bool: whether the specified Blob exists
+
+    """
+    blob = c_client.get_blob_client(blob=blob_name)
+    return blob.exists()
+
+
+def check_virtual_directory_existence(
+    c_client: ContainerClient, vdir_path: str
+) -> bool:
+    """Checks whether any blobs exist with the specified virtual directory path
+
+    Args:
+        c_client (ContainerClient): an Azure Container Client object
+        vdir_path (str): path of virtual directory
+
+    Returns:
+        bool: whether the virtual directory exists
+
+    """
+    blobs = c_client.list_blobs(name_starts_with=vdir_path)
+    try:
+        first_blob = next(blobs)
+        print(f"{first_blob.name} found.")
+        return True
+    except StopIteration as e:
+        print(repr(e))
+        return False
+
+
+def download_file(
+    c_client: ContainerClient,
+    src_path: str,
+    dest_path: str,
+    do_check: bool = True,
+) -> None:
+    """
+    Download a file from Azure Blob storage
+
+    Args:
+        client (ContainerClient):
+            Instance of ContainerClient provided with the storage account
+        src_path (str):
+            Path within the container to the desired file (including filename)
+        dest_path (str):
+            Path to desired location to save the downloaded file
+        container (str):
+            Name of the storage container containing the file to be downloaded
+        do_check (bool):
+            Whether or not to do an existence check
+
+    Raises:
+        ValueError:
+            When no blobs exist with the specified name (src_path)
+    """
+    if do_check and not check_blob_existence(c_client, src_path):
+        raise ValueError(f"Source blob: {src_path} does not exist.")
+    dest_path = Path(dest_path)
+    dest_path.parents[0].mkdir(parents=True, exist_ok=True)
+    with dest_path.open(mode="wb") as blob_download:
+        download_stream = c_client.download_blob(blob=src_path)
+        blob_download.write(download_stream.readall())
+
+
+def download_directory(
+    c_client: ContainerClient, src_path: str, dest_path: str
+) -> None:
+    """
+    Downloads a directory using prefix matching and the .list_blobs() method
+
+    Args:
+        client (ContainerClient):
+            Instance of ContainerClient provided with the storage account
+            and container
+        src_path (str):
+            Prefix of the blobs to download
+        dest_path (str):
+            Path to the directory in which to store the downloads
+
+    Raises:
+        ValueError:
+            When no blobs exist with the specified prefix (src_path)
+    """
+    if not check_virtual_directory_existence(c_client, src_path):
+        raise ValueError(
+            f"Source virtual directory: {src_path} does not exist."
+        )
+    for blob in c_client.list_blobs(name_starts_with=src_path):
+        download_file(
+            c_client, blob.name, os.path.join(dest_path, blob.name), False
+        )
+
+
+# check whether job exists
+def check_job_exists(job_id: str, batch_client: object):
+    """Checks whether a job exists.
+
+    Args:
+        job_id (str): the name (id) of a job
+        batch_client (object): batch client object
+
+    Returns:
+        bool: whether the job exists
+    """
+    job_list = batch_client.job.list()
+    if job_id in job_list:
+        return True
+    else:
+        return False
+
+
+# check number of tasks completed
+def get_completed_tasks(job_id: str, batch_client: object):
+    """Return the number of completed tasks for the specified job.
+
+    Args:
+        job_id (str): the name (id) of a job
+        batch_client (object): batch client object
+
+    Returns:
+        dict: dictionary containing number of completed tasks and total tasks for the job
+    """
+    tasks = batch_client.task.list(job_id)
+    total_tasks = len(tasks)
+
+    completed_tasks = [
+        task for task in tasks if task.state == batchmodels.TaskState.completed
+    ]
+    num_c_tasks = len(completed_tasks)
+
+    return {"completed tasks": num_c_tasks, "total tasks": total_tasks}
+
+
+# check whether job is completed and open
+def check_job_complete(job_id: str, batch_client: object):
+    """Checks if the job is complete.
+
+    Args:
+        job_id (str): the name (id) of a job
+        batch_client (object): batch client object
+
+    Returns:
+        bool: whether the specified job has completed
+    """
+    return get_job_state(job_id, batch_client) == "completed"
+
+
+def get_job_state(job_id: str, batch_client: object):
+    """returns the state of the specified job
+
+    Args:
+        job_id (str): the name (id) of a job
+        batch_client (object): batch client object
+
+    Returns:
+        str: the state of the specified job, such as 'completed' or 'active'.
+    """
+    job_info = batch_client.job.get(job_id)
+    return job_info.state
+
+
+def package_and_upload_dockerfile(
+    registry_name: str, repo_name: str, tag: str, path_to_dockerfile: str = "./Dockerfile"
+):
+    """
+    Packages Dockerfile in root of repo and uploads to the specified registry and repo with designated tag in Azure.
+
+    Args:
+        registry_name (str): name of Azure Container Registry
+        repo_name (str): name of repo
+        tag (str): tag for the Docker container
+        path_to_dockerfile (str): path to Dockerfile. Default is ./Dockerfile.
+    """
+    # check if Dockerfile exists
+    try:
+        d = docker.from_env(timeout=10).ping()
+    except DockerException:
+        print("Could not ping Docker. Make sure Docker is running.")
+        print("Container not packaged/uploaded.")
+        print("Try again when Docker is running.")
+        return None
+
+    if os.path.exists(path_to_dockerfile) and d:
+        full_container_name = f"{registry_name}.azurecr.io/{repo_name}:{tag}"
+        print(f"full container name: {full_container_name}")
+        # Build container
+        sp.run(f"docker image build -f {path_to_dockerfile} -t {full_container_name} .", shell=True)
+        # Upload container to registry
+        sp.run("az login", shell=True)
+        sp.run(f"az acr login --name {registry_name}", shell=True)
+        sp.run(f"docker push {full_container_name}", shell=True)
+        return full_container_name
+    else:
+        print("Dockerfile does not exist in the root of the directory.")
+
+
+def check_pool_exists(
+    resource_group_name: str,
+    account_name: str,
+    pool_name: str,
+    batch_mgmt_client: object,
+):
+    try:
+        batch_mgmt_client.pool.get(
+            resource_group_name, account_name, pool_name
+        )
+        return True
+    except Exception:
+        return False
+
+
+def get_pool_info(
+    resource_group_name: str,
+    account_name: str,
+    pool_name: str,
+    batch_mgmt_client: object,
+):
+    """Get the basic information for a specified pool.
+
+    Args:
+        resource_group_name (str): name of resource group
+        account_name (str): name of account
+        pool_name (str): name of pool
+        batch_mgmt_client (object): instance of Batch Management Client
+
+    Returns:
+        dict: json with name, last_modified, creation_time, vm_size, and task_slots_per_node info
+    """
+    result = batch_mgmt_client.pool.get(
+        resource_group_name, account_name, pool_name
+    )
+    j = {
+        "name": result.name,
+        "last_modified": result.last_modified.strftime("%m/%d/%y %H:%M"),
+        "creation_time": result.creation_time.strftime("%m/%d/%y %H:%M"),
+        "vm_size": result.vm_size,
+        "task_slots_per_node": result.task_slots_per_node,
+    }
+    return json.dumps(j)
+
+
+def get_pool_full_info(
+    resource_group_name: str,
+    account_name: str,
+    pool_name: str,
+    batch_mgmt_client: object,
+):
+    """Get the full information of a specified pool.
+
+    Args:
+        resource_group_name (str): name of resource group
+        account_name (str): name of account
+        pool_name (str): name of pool
+        batch_mgmt_client (object): instance of Batch Management Client
+
+    Returns:
+        dict: dictionary with full pool information
+    """
+    result = batch_mgmt_client.pool.get(
+        resource_group_name, account_name, pool_name
+    )
+    return result
+
+
+def check_config_req(config: str):
+    """checks if the config file has all the necessary components for the client
+    Returns true if all components exist in config.
+    Returns false if not.
+
+    Args:
+        config (str): config dict
+
+    Returns:
+        bool: true if config contains all required components, false otherwise
+    """
+    req = set(
+        [
+            "Authentication.subscription_id",
+            "Authentication.resource_group",
+            "Authentication.user_assigned_identity",
+            "Authentication.tenant_id",
+            "Authentication.client_id",
+            "Authentication.principal_id",
+            "Authentication.application_id",
+            "Authentication.vault_url",
+            "Authentication.vault_sp_secret_id",
+            "Authentication.vault_sa_secret_id",
+            "Authentication.vault_ab_secret_id",
+            "Authentication.subnet_id",
+            "Batch.batch_account_name",
+            "Batch.batch_url",
+            "Batch.batch_service_url",
+            "Batch.pool-node-count",
+            "Batch.pool_vm_size",
+            "Storage.storage_account_name",
+            "Storage.storage_account_url",
+            "Container.container_registry_username",
+            "Container.container_registry_password",
+        ]
+    )
+    loaded = set(pd.json_normalize(config).columns)
+    check = req - loaded == set()
+    if check:
+        return True
+    else:
+        print(
+            str(list(req - loaded)),
+            "missing from the config file and will be required by client.",
+        )
+        return False