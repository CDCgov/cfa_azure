[tool.poetry]
name = "cfa_azure"
<<<<<<< HEAD
version = "1.3.11"
=======
version = "1.4.0"
>>>>>>> 3570d36f
description = "module for use with Azure and Azure Batch"
authors = ["Ryan Raasch <xng3@cdc.gov>"]
readme = "README.md"
packages = [{include = "cfa_azure"}]

[tool.poetry.dependencies]
python = "^3.10"
azure-identity = "^1.16.1"
azure-keyvault = "^4.2.0"
azure-batch = "^14.0.0"
azure-mgmt-batch = "^17.1.0"
azure-mgmt-resource = "^21.2.1"
azure-storage-blob = "^12.17.0"
azure-containerregistry = "^1.2.0"
cryptography = "^44.0.1"
toml = "^0.10.2"
pandas = "*"
pathlib = "*"
docker = "*"
pyyaml = "*"
polars = "*"
griddler = {git = "https://github.com/CDCgov/pygriddler.git"}

[build-system]
requires = ["poetry-core"]
build-backend = "poetry.core.masonry.api"

[tool.pytest.ini_options]
testpaths = ["tests"]
python_files = ["*_tests.py"]
<|MERGE_RESOLUTION|>--- conflicted
+++ resolved
@@ -1,37 +1,33 @@
-[tool.poetry]
-name = "cfa_azure"
-<<<<<<< HEAD
-version = "1.3.11"
-=======
-version = "1.4.0"
->>>>>>> 3570d36f
-description = "module for use with Azure and Azure Batch"
-authors = ["Ryan Raasch <xng3@cdc.gov>"]
-readme = "README.md"
-packages = [{include = "cfa_azure"}]
-
-[tool.poetry.dependencies]
-python = "^3.10"
-azure-identity = "^1.16.1"
-azure-keyvault = "^4.2.0"
-azure-batch = "^14.0.0"
-azure-mgmt-batch = "^17.1.0"
-azure-mgmt-resource = "^21.2.1"
-azure-storage-blob = "^12.17.0"
-azure-containerregistry = "^1.2.0"
-cryptography = "^44.0.1"
-toml = "^0.10.2"
-pandas = "*"
-pathlib = "*"
-docker = "*"
-pyyaml = "*"
-polars = "*"
-griddler = {git = "https://github.com/CDCgov/pygriddler.git"}
-
-[build-system]
-requires = ["poetry-core"]
-build-backend = "poetry.core.masonry.api"
-
-[tool.pytest.ini_options]
-testpaths = ["tests"]
-python_files = ["*_tests.py"]
+[tool.poetry]
+name = "cfa_azure"
+version = "1.4.1"
+description = "module for use with Azure and Azure Batch"
+authors = ["Ryan Raasch <xng3@cdc.gov>"]
+readme = "README.md"
+packages = [{include = "cfa_azure"}]
+
+[tool.poetry.dependencies]
+python = "^3.10"
+azure-identity = "^1.16.1"
+azure-keyvault = "^4.2.0"
+azure-batch = "^14.0.0"
+azure-mgmt-batch = "^17.1.0"
+azure-mgmt-resource = "^21.2.1"
+azure-storage-blob = "^12.17.0"
+azure-containerregistry = "^1.2.0"
+cryptography = "^44.0.1"
+toml = "^0.10.2"
+pandas = "*"
+pathlib = "*"
+docker = "*"
+pyyaml = "*"
+polars = "*"
+griddler = {git = "https://github.com/CDCgov/pygriddler.git"}
+
+[build-system]
+requires = ["poetry-core"]
+build-backend = "poetry.core.masonry.api"
+
+[tool.pytest.ini_options]
+testpaths = ["tests"]
+python_files = ["*_tests.py"]