--- conflicted
+++ resolved
@@ -1,48 +1,44 @@
-[tool.poetry]
-name = "cfa_azure"
-<<<<<<< HEAD
-version = "1.5.8"
-=======
-version = "1.5.7"
->>>>>>> bf745daf
-description = "module for use with Azure and Azure Batch"
-authors = ["Ryan Raasch <xng3@cdc.gov>"]
-readme = "README.md"
-packages = [ { include = "cfa_azure" } ]
-exclude = [ "tests*", "tests/*.py" ]
-
-[tool.poetry.dependencies]
-python = "^3.10"
-azure-identity = "^1.16.1"
-azure-keyvault = "^4.2.0"
-azure-batch = "^14.0.0"
-azure-mgmt-appcontainers = "^3.1.0"
-azure-mgmt-batch = "^17.1.0"
-azure-mgmt-resource = "^21.2.1"
-azure-storage-blob = "^12.17.0"
-azure-containerregistry = "^1.2.0"
-cryptography = "^44.0.1"
-toml = "^0.10.2"
-pandas = "*"
-pathlib = "*"
-docker = "*"
-pyyaml = "*"
-polars = "*"
-griddler = {git = "https://github.com/CDCgov/pygriddler.git"}
-humanize = "*"
-
-[build-system]
-requires = ["poetry-core"]
-build-backend = "poetry.core.masonry.api"
-
-[tool.pytest.ini_options]
-testpaths = ["tests"]
-python_files = ["*_tests.py"]
-
-[tool.poetry.scripts]
-download_blob = "cfa_azure.blob_helpers:download_blob"
-upload_blob = "cfa_azure.blob_helpers:upload_blob"
-
-[tool.setuptools.packages.find]
-include = ["cfa_azure*"]
-exclude = ["docs*", "tests*"]
+[tool.poetry]
+name = "cfa_azure"
+version = "1.5.8"
+description = "module for use with Azure and Azure Batch"
+authors = ["Ryan Raasch <xng3@cdc.gov>"]
+readme = "README.md"
+packages = [ { include = "cfa_azure" } ]
+exclude = [ "tests*", "tests/*.py" ]
+
+[tool.poetry.dependencies]
+python = "^3.10"
+azure-identity = "^1.16.1"
+azure-keyvault = "^4.2.0"
+azure-batch = "^14.0.0"
+azure-mgmt-appcontainers = "^3.1.0"
+azure-mgmt-batch = "^17.1.0"
+azure-mgmt-resource = "^21.2.1"
+azure-storage-blob = "^12.17.0"
+azure-containerregistry = "^1.2.0"
+cryptography = "^44.0.1"
+toml = "^0.10.2"
+pandas = "*"
+pathlib = "*"
+docker = "*"
+pyyaml = "*"
+polars = "*"
+griddler = {git = "https://github.com/CDCgov/pygriddler.git"}
+humanize = "*"
+
+[build-system]
+requires = ["poetry-core"]
+build-backend = "poetry.core.masonry.api"
+
+[tool.pytest.ini_options]
+testpaths = ["tests"]
+python_files = ["*_tests.py"]
+
+[tool.poetry.scripts]
+download_blob = "cfa_azure.blob_helpers:download_blob"
+upload_blob = "cfa_azure.blob_helpers:upload_blob"
+
+[tool.setuptools.packages.find]
+include = ["cfa_azure*"]
+exclude = ["docs*", "tests*"]