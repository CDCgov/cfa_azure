--- conflicted
+++ resolved
@@ -1,27 +1,23 @@
-from setuptools import find_packages, setup
-
-setup(
-    name="cfa_azure",
-<<<<<<< HEAD
-    version="0.3.1",
-=======
-    version="0.3.0",
->>>>>>> f6bcc87f
-    description="module for use with Azure and Azure Batch",
-    packages=find_packages(exclude=["tests", "venv"]),
-    author="Ryan Raasch",
-    author_email="xng3@cdc.gov",
-    install_requires=[
-        "azure-identity==1.16.1",
-        "azure-keyvault==4.2.0",
-        "azure-batch==14.0.0",
-        "azure-mgmt-batch==17.1.0",
-        "azure-storage-blob==12.17.0",
-        "azure-containerregistry==1.2.0",
-        "toml==0.10.2",
-        "pandas",
-        "pathlib",
-        "docker",
-        "pyyaml",
-    ],
-)
+from setuptools import find_packages, setup
+
+setup(
+    name="cfa_azure",
+    version="0.3.1"
+    description="module for use with Azure and Azure Batch",
+    packages=find_packages(exclude=["tests", "venv"]),
+    author="Ryan Raasch",
+    author_email="xng3@cdc.gov",
+    install_requires=[
+        "azure-identity==1.16.1",
+        "azure-keyvault==4.2.0",
+        "azure-batch==14.0.0",
+        "azure-mgmt-batch==17.1.0",
+        "azure-storage-blob==12.17.0",
+        "azure-containerregistry==1.2.0",
+        "toml==0.10.2",
+        "pandas",
+        "pathlib",
+        "docker",
+        "pyyaml",
+    ],
+)