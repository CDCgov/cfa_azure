--- conflicted
+++ resolved
@@ -1,344 +1,309 @@
-<<<<<<< HEAD
-# ruff: noqa: F403, F405
-
-=======
->>>>>>> 17317dda
-import json
-from datetime import datetime, timedelta
-
-import azure.batch.models as batchmodels
-
-FAKE_ACCOUNT = "Test Account"
-FAKE_AUTOSCALE_FORMULA = "some_formula"
-FAKE_BATCH_POOL = "test_pool"
-FAKE_BLOBS = ["some_path/fake_blob_1.txt", "some_path/fake_blob_2.csv"]
-FAKE_BLOB_CONTENT = "Test Blob Content"
-FAKE_CONTAINER_IMAGE = "Test Container Image"
-FAKE_CONTAINER_REGISTRY = "Test Container Registry"
-FAKE_FOLDER = "/test_folder"
-FAKE_FOLDER_CONTENTS = [
-    f"{FAKE_FOLDER}/test_file.csv",
-    f"{FAKE_FOLDER}/test_file.txt",
-]
-FAKE_INPUT_CONTAINER = "test_input_container"
-FAKE_OUTPUT_CONTAINER = "test_output_container"
-FAKE_POOL_SIZE = 10
-FAKE_RESOURCE_GROUP = "Test Resource Group"
-FAKE_SECRET = "fake_secret"  # pragma: allowlist secret
-FAKE_TAGS = ["fake_tag_1", "fake_tag_2", "latest"]
-
-FAKE_YAML_CONTENT = {
-    "baseScenario": {"r0": 10},
-    "outputDirectory": "some_directory",
-<<<<<<< HEAD
-=======
-}
-FAKE_CONFIG_MINIMAL = {
-    "Authentication": {
-        "resource_group": FAKE_RESOURCE_GROUP,
-        "subscription_id": "Test Subscription ID",
-        "subnet_id": "Test Subnet ID",
-        "tenant_id": "Test Tenant ID",
-        "sp_application_id": "Some App ID",
-        "batch_application_id": "Some Batch App ID",
-        "batch_object_id": "Some Batch Object ID",
-        "user_assigned_identity": "Test User Identity",
-        "vault_sp_secret_id": "Test Vault Service Principal",
-        "vault_url": "Test Vault URL",
-    },
-    "Batch": {
-        "batch_account_name": FAKE_ACCOUNT,
-        "batch_service_url": "Test Batch Service URL",
-        "pool_vm_size": 10,
-    },
-    "Container": {
-        "container_registry_password": "Test ACR Password",  # pragma: allowlist secret
-        "container_registry_username": "Test ACR Username",
-    },
-    "Storage": {
-        "storage_account_name": "Test Storage Account",
-        "storage_account_url": "Test Storage Account URL",
-    },
->>>>>>> 17317dda
-}
-
-FAKE_CONFIG = {
-    "Authentication": {
-        "application_id": "Test Application ID",
-        "batch_application_id": "Test Batch Application ID",
-        "batch_object_id": "Test Batch Object ID",
-        "client_id": "Test Client ID",
-        "principal_id": "Test Principal ID",
-        "resource_group": FAKE_RESOURCE_GROUP,
-        "subscription_id": "Test Subscription ID",
-        "subnet_id": "Test Subnet ID",
-        "tenant_id": "Test Tenant ID",
-        "user_assigned_identity": "Test User Identity",
-        "vault_sp_secret_id": "Test Vault Service Principal",
-        "vault_url": "Test Vault URL",
-<<<<<<< HEAD
-    },
-    "Batch": {
-        "batch_account_name": FAKE_ACCOUNT,
-        "batch_service_url": "Test Batch Service URL",
-        "pool_id": FAKE_BATCH_POOL,
-        "pool_vm_size": 10,
-    },
-    "Container": {
-        "container_account_name": "Test Account",
-        "container_image_name": FAKE_CONTAINER_IMAGE,
-        "container_name": FAKE_INPUT_CONTAINER,
-        "container_registry_password": "Test ACR Password",  # pragma: allowlist secret
-        "container_registry_url": FAKE_CONTAINER_REGISTRY,
-        "container_registry_username": "Test ACR Username",
-    },
-=======
-    },
-    "Batch": {
-        "batch_account_name": FAKE_ACCOUNT,
-        "batch_service_url": "Test Batch Service URL",
-        "pool_id": FAKE_BATCH_POOL,
-        "pool_vm_size": 10,
-    },
-    "Container": {
-        "container_account_name": "Test Account",
-        "container_image_name": FAKE_CONTAINER_IMAGE,
-        "container_name": FAKE_INPUT_CONTAINER,
-        "container_registry_password": "Test ACR Password",  # pragma: allowlist secret
-        "container_registry_url": FAKE_CONTAINER_REGISTRY,
-        "container_registry_username": "Test ACR Username",
-    },
->>>>>>> 17317dda
-    "Storage": {
-        "storage_account_name": "Test Storage Account",
-        "storage_account_url": "Test Storage Account URL",
-    },
-}
-
-FAKE_POOL_INFO = {
-    "deployment_configuration": {
-        "virtual_machine_configuration": {
-            "container_configuration": {
-                "container_image_names": [FAKE_CONTAINER_IMAGE]
-            }
-        }
-    },
-    "resize_operation_status": {"resize_timeout": 10},
-    "vm_size": 20,
-    "mount_configuration": {},
-}
-
-<<<<<<< HEAD
-
-=======
->>>>>>> 17317dda
-class FakeClient:
-    class FakeBatchJob:
-        def delete(self, *args):
-            return True
-
-        def add(self, job):
-            return True
-
-    class FakeTag:
-        def __init__(self, tag):
-            self.name = tag
-
-    class FakeBlob:
-        def __init__(self, name):
-            self.name = name
-
-        def write(self, bytes):
-            return True
-
-        def readall(self):
-            return bytes(FAKE_BLOB_CONTENT, "utf-8")
-
-    class FakeTask:
-        @property
-        def state(self):
-            return batchmodels.TaskState.completed
-
-        def add(self, job_id, task):
-            return True
-
-        def as_dict(self):
-            return {"execution_info": {"result": "success"}}
-
-        def list(self, job_id):
-            return [FakeClient.FakeTask()]
-
-    class FakeComputeNode:
-        def __init__(self, state: str):
-            self.state = state
-
-    class FakeComputeNodeList:
-        def list(self, pool_id, compute_node_list_options=None) -> list:
-            if compute_node_list_options:
-                return [
-                    FakeClient.FakeComputeNode("running"),
-                    FakeClient.FakeComputeNode("running"),
-                ]
-            return [
-                FakeClient.FakeComputeNode("running"),
-                FakeClient.FakeComputeNode("idle"),
-                FakeClient.FakeComputeNode("running"),
-                FakeClient.FakeComputeNode("unusable"),
-            ]
-
-    class FakeContainerClient:
-        def exists(self):
-            return False
-
-        def create_container(self):
-            return True
-
-        def list_blobs(self, name_starts_with=None):
-            return [FakeClient.FakeBlob(f) for f in FAKE_BLOBS]
-
-    class FakeSecretClient:
-        class FakeSecret:
-            @property
-            def value(self):
-                return FAKE_SECRET
-
-        def __init__(self, vault_url, credential):
-            print("reached here BB")
-            self.vault_url = vault_url
-            self.credential = credential
-
-        def get_secret(self, vault_sp_secret_id=None):
-            print("reached here BBB")
-            return self.FakeSecret()
-
-    class FakePool:
-        class FakePoolInfo:
-            class FakeScaleSettings:
-                @property
-                def auto_scale(self):
-                    return "fixed"
-                
-                def as_dict(self):
-                    return FAKE_POOL_INFO
-
-            class FakeDeploymentConfig:
-                class VMConfiguration:
-                    class ContainerConfig:
-                        class FakeContainerRegistry:
-                            @property
-                            def registry_server(self):
-                                return "registry_server"
-                            
-                            @property
-                            def user_name(self):
-                                return "user_name"
-                            
-                        @property
-                        def container_image_names(self):
-                            return [FAKE_CONTAINER_IMAGE]
-                        
-                        @property
-                        def container_registries(self):
-                            return [self.FakeContainerRegistry()]
-
-                    @property
-                    def container_configuration(self):
-                        return self.ContainerConfig()
-
-                @property
-                def virtual_machine_configuration(self):
-                    return self.VMConfiguration()
-
-            def get_past_time(self, elapsed_minutes: int):
-                return (
-                    datetime.now() - timedelta(minutes=elapsed_minutes)
-                ).strftime("%d/%m/%y %H:%M")
-
-            def as_dict(self):
-                return FAKE_POOL_INFO
-
-            @property
-            def deployment_configuration(self):
-                return self.FakeDeploymentConfig()
-
-            @property
-            def creation_time(self):
-                return self.get_past_time(10)
-
-            @property
-            def last_modified(self):
-                return self.get_past_time(15)
-
-            @property
-            def vm_size(self):
-                return FAKE_POOL_SIZE
-<<<<<<< HEAD
-=======
-            
-            @property
-            def scale_settings(self):
-                return self.FakeScaleSettings()
->>>>>>> 17317dda
-
-            def get(self):
-                return True
-
-        def get(self, resource_group_name, account_name, pool_name):
-            return self.FakePoolInfo()
-
-        def create(
-            self, resource_group_name, account_name, pool_name, parameters
-        ):
-            return dict2obj({"name": pool_name})
-
-    @property
-    def job(self) -> FakeBatchJob:
-        return self.FakeBatchJob()
-
-    @property
-    def pool(self) -> FakePool:
-        return self.FakePool()
-
-    @property
-    def task(self) -> FakeTask:
-        return self.FakeTask()
-
-    @property
-    def compute_node(self) -> FakeComputeNodeList:
-        return self.FakeComputeNodeList()
-
-    def get_container_client(self, container):
-        return self.FakeContainerClient()
-
-    def download_blob(self, blob):
-        return self.FakeBlob("blob_name")
-
-    def ping(self):
-        return True
-
-    def done(self):
-        return True
-
-
-class FakeContainerRegistryClient:
-    def __init__(self, endpoint, credential, audience):
-        self.endpoint = endpoint
-        self.credential = credential
-        self.audience = audience
-
-    def list_tag_properties(self, repo_name):
-        return [FakeClient.FakeTag(t) for t in FAKE_TAGS]
-
-    def get_tag_properties(self, repo_name, tag_name):
-        return FakeClient.FakeTag(tag_name)
-
-
-class obj:
-    def __init__(self, dict1):
-        self.__dict__.update(dict1)
-
-
-def dict2obj(dict1):
-    # using json.loads method and passing json.dumps
-    # method and custom object hook as arguments
-    return json.loads(json.dumps(dict1), object_hook=obj)
+# ruff: noqa: F403, F405
+
+import json
+from datetime import datetime, timedelta
+
+import azure.batch.models as batchmodels
+
+FAKE_ACCOUNT = "Test Account"
+FAKE_AUTOSCALE_FORMULA = "some_formula"
+FAKE_BATCH_POOL = "test_pool"
+FAKE_BLOBS = ["some_path/fake_blob_1.txt", "some_path/fake_blob_2.csv"]
+FAKE_BLOB_CONTENT = "Test Blob Content"
+FAKE_CONTAINER_IMAGE = "Test Container Image"
+FAKE_CONTAINER_REGISTRY = "Test Container Registry"
+FAKE_FOLDER = "/test_folder"
+FAKE_FOLDER_CONTENTS = [
+    f"{FAKE_FOLDER}/test_file.csv",
+    f"{FAKE_FOLDER}/test_file.txt",
+]
+FAKE_INPUT_CONTAINER = "test_input_container"
+FAKE_OUTPUT_CONTAINER = "test_output_container"
+FAKE_POOL_SIZE = 10
+FAKE_RESOURCE_GROUP = "Test Resource Group"
+FAKE_SECRET = "fake_secret"  # pragma: allowlist secret
+FAKE_TAGS = ["fake_tag_1", "fake_tag_2", "latest"]
+
+FAKE_YAML_CONTENT = {
+    "baseScenario": {"r0": 10},
+    "outputDirectory": "some_directory",
+}
+FAKE_CONFIG_MINIMAL = {
+    "Authentication": {
+        "resource_group": FAKE_RESOURCE_GROUP,
+        "subscription_id": "Test Subscription ID",
+        "subnet_id": "Test Subnet ID",
+        "tenant_id": "Test Tenant ID",
+        "sp_application_id": "Some App ID",
+        "batch_application_id": "Some Batch App ID",
+        "batch_object_id": "Some Batch Object ID",
+        "user_assigned_identity": "Test User Identity",
+        "vault_sp_secret_id": "Test Vault Service Principal",
+        "vault_url": "Test Vault URL",
+    },
+    "Batch": {
+        "batch_account_name": FAKE_ACCOUNT,
+        "batch_service_url": "Test Batch Service URL",
+        "pool_vm_size": 10,
+    },
+    "Container": {
+        "container_registry_password": "Test ACR Password",  # pragma: allowlist secret
+        "container_registry_username": "Test ACR Username",
+    },
+    "Storage": {
+        "storage_account_name": "Test Storage Account",
+        "storage_account_url": "Test Storage Account URL",
+    },
+}
+
+FAKE_CONFIG = {
+    "Authentication": {
+        "application_id": "Test Application ID",
+        "batch_application_id": "Test Batch Application ID",
+        "batch_object_id": "Test Batch Object ID",
+        "client_id": "Test Client ID",
+        "principal_id": "Test Principal ID",
+        "resource_group": FAKE_RESOURCE_GROUP,
+        "subscription_id": "Test Subscription ID",
+        "subnet_id": "Test Subnet ID",
+        "tenant_id": "Test Tenant ID",
+        "user_assigned_identity": "Test User Identity",
+        "vault_sp_secret_id": "Test Vault Service Principal",
+        "vault_url": "Test Vault URL",
+    },
+    "Batch": {
+        "batch_account_name": FAKE_ACCOUNT,
+        "batch_service_url": "Test Batch Service URL",
+        "pool_id": FAKE_BATCH_POOL,
+        "pool_vm_size": 10,
+    },
+    "Container": {
+        "container_account_name": "Test Account",
+        "container_image_name": FAKE_CONTAINER_IMAGE,
+        "container_name": FAKE_INPUT_CONTAINER,
+        "container_registry_password": "Test ACR Password",  # pragma: allowlist secret
+        "container_registry_url": FAKE_CONTAINER_REGISTRY,
+        "container_registry_username": "Test ACR Username",
+    },
+    "Storage": {
+        "storage_account_name": "Test Storage Account",
+        "storage_account_url": "Test Storage Account URL",
+    },
+}
+
+FAKE_POOL_INFO = {
+    "deployment_configuration": {
+        "virtual_machine_configuration": {
+            "container_configuration": {
+                "container_image_names": [FAKE_CONTAINER_IMAGE]
+            }
+        }
+    },
+    "resize_operation_status": {"resize_timeout": 10},
+    "vm_size": 20,
+    "mount_configuration": {},
+}
+
+class FakeClient:
+    class FakeBatchJob:
+        def delete(self, *args):
+            return True
+
+        def add(self, job):
+            return True
+
+    class FakeTag:
+        def __init__(self, tag):
+            self.name = tag
+
+    class FakeBlob:
+        def __init__(self, name):
+            self.name = name
+
+        def write(self, bytes):
+            return True
+
+        def readall(self):
+            return bytes(FAKE_BLOB_CONTENT, "utf-8")
+
+    class FakeTask:
+        @property
+        def state(self):
+            return batchmodels.TaskState.completed
+
+        def add(self, job_id, task):
+            return True
+
+        def as_dict(self):
+            return {"execution_info": {"result": "success"}}
+
+        def list(self, job_id):
+            return [FakeClient.FakeTask()]
+
+    class FakeComputeNode:
+        def __init__(self, state: str):
+            self.state = state
+
+    class FakeComputeNodeList:
+        def list(self, pool_id, compute_node_list_options=None) -> list:
+            if compute_node_list_options:
+                return [
+                    FakeClient.FakeComputeNode("running"),
+                    FakeClient.FakeComputeNode("running"),
+                ]
+            return [
+                FakeClient.FakeComputeNode("running"),
+                FakeClient.FakeComputeNode("idle"),
+                FakeClient.FakeComputeNode("running"),
+                FakeClient.FakeComputeNode("unusable"),
+            ]
+
+    class FakeContainerClient:
+        def exists(self):
+            return False
+
+        def create_container(self):
+            return True
+
+        def list_blobs(self, name_starts_with=None):
+            return [FakeClient.FakeBlob(f) for f in FAKE_BLOBS]
+
+    class FakeSecretClient:
+        class FakeSecret:
+            @property
+            def value(self):
+                return FAKE_SECRET
+
+        def __init__(self, vault_url, credential):
+            print("reached here BB")
+            self.vault_url = vault_url
+            self.credential = credential
+
+        def get_secret(self, vault_sp_secret_id=None):
+            print("reached here BBB")
+            return self.FakeSecret()
+
+    class FakePool:
+        class FakePoolInfo:
+            class FakeScaleSettings:
+                @property
+                def auto_scale(self):
+                    return "fixed"
+                
+                def as_dict(self):
+                    return FAKE_POOL_INFO
+
+            class FakeDeploymentConfig:
+                class VMConfiguration:
+                    class ContainerConfig:
+                        class FakeContainerRegistry:
+                            @property
+                            def registry_server(self):
+                                return "registry_server"
+                            
+                            @property
+                            def user_name(self):
+                                return "user_name"
+                            
+                        @property
+                        def container_image_names(self):
+                            return [FAKE_CONTAINER_IMAGE]
+                        
+                        @property
+                        def container_registries(self):
+                            return [self.FakeContainerRegistry()]
+
+                    @property
+                    def container_configuration(self):
+                        return self.ContainerConfig()
+
+                @property
+                def virtual_machine_configuration(self):
+                    return self.VMConfiguration()
+
+            def get_past_time(self, elapsed_minutes: int):
+                return (
+                    datetime.now() - timedelta(minutes=elapsed_minutes)
+                ).strftime("%d/%m/%y %H:%M")
+
+            def as_dict(self):
+                return FAKE_POOL_INFO
+
+            @property
+            def deployment_configuration(self):
+                return self.FakeDeploymentConfig()
+
+            @property
+            def creation_time(self):
+                return self.get_past_time(10)
+
+            @property
+            def last_modified(self):
+                return self.get_past_time(15)
+
+            @property
+            def vm_size(self):
+                return FAKE_POOL_SIZE
+
+            def get(self):
+                return True
+
+        def get(self, resource_group_name, account_name, pool_name):
+            return self.FakePoolInfo()
+
+        def create(
+            self, resource_group_name, account_name, pool_name, parameters
+        ):
+            return dict2obj({"name": pool_name})
+
+    @property
+    def job(self) -> FakeBatchJob:
+        return self.FakeBatchJob()
+
+    @property
+    def pool(self) -> FakePool:
+        return self.FakePool()
+
+    @property
+    def task(self) -> FakeTask:
+        return self.FakeTask()
+
+    @property
+    def compute_node(self) -> FakeComputeNodeList:
+        return self.FakeComputeNodeList()
+
+    def get_container_client(self, container):
+        return self.FakeContainerClient()
+
+    def download_blob(self, blob):
+        return self.FakeBlob("blob_name")
+
+    def ping(self):
+        return True
+
+    def done(self):
+        return True
+
+
+class FakeContainerRegistryClient:
+    def __init__(self, endpoint, credential, audience):
+        self.endpoint = endpoint
+        self.credential = credential
+        self.audience = audience
+
+    def list_tag_properties(self, repo_name):
+        return [FakeClient.FakeTag(t) for t in FAKE_TAGS]
+
+    def get_tag_properties(self, repo_name, tag_name):
+        return FakeClient.FakeTag(tag_name)
+
+
+class obj:
+    def __init__(self, dict1):
+        self.__dict__.update(dict1)
+
+
+def dict2obj(dict1):
+    # using json.loads method and passing json.dumps
+    # method and custom object hook as arguments
+    return json.loads(json.dumps(dict1), object_hook=obj)